--- conflicted
+++ resolved
@@ -586,24 +586,10 @@
 * 0.4.0 ~~Native image and native command line tool.~~ [Done 2021/02/27]
 * 0.5.0 ~~Native networked server mode with access control.~~ [Done 2021/09/06]
 * 0.6.0 ~~As a search engine: full-text search across database.~~ [Done 2022/03/10]
-* 0.7.0 Data type feature parity with Datascript and Datomic: composite tuples,
-  bigint, bigdec, JSON output, etc.
+* 0.7.0 Data type feature parity with Datomic: bigint, bigdec, tuples, composite tuples, etc.
 * 0.8.0 A new Datalog query engine with improved performance.
 * 0.9.0 As a production rule engine: implement iterative rules application and
   truth maintenance.
-<<<<<<< HEAD
-* 0.9.0 Up the limits from int to long.
-* 1.0.0 First major release with documentation.
-* 1.1.0 Transaction log and read-only replicas.
-* 1.2.0 Option to store data in compressed form.
-* 1.3.0 Arbitrary data as attribute.
-* 1.4.0 Composite tuples.
-* 1.5.0 Fully automatic schema migration on write.
-* 1.6.0 As a document store: automatic indexing.
-* 1.7.0 As a graph database: implementing [loom](https://github.com/aysylu/loom) graph protocols.
-* 2.0.0 Second major release.
-* 3.0.0 Distributed mode with replication.
-=======
 * 1.0.0 First major release with good documentation.
 * 1.1.0 Transaction log storage and access API.
 * 1.2.0 Read-only replicas for server.
@@ -614,7 +600,6 @@
 * 2.4.0 Fully automatic schema migration on write.
 * 3.0.0 As a document store: automatic indexing.
 * 4.0.0 As a graph database: implementing [loom](https://github.com/aysylu/loom) graph protocols.
->>>>>>> 0f7371ae
 
 
 ## :rocket: Status
