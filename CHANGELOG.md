--- conflicted
+++ resolved
@@ -1,13 +1,12 @@
 # Change Log
 
-<<<<<<< HEAD
 ## WIP
 ## Added
 - `EnCla` index, a novel index for Datalog store, serves similar role of tables
   in RDBMS. Also address #57.
 - `Links` index, a novel index for Datalog store, similar to foreign keys in RDBMS.
-- `Graphene` query optimizer that utilizes EnCla and Links indices. #11
-- Benchmarks for complex queries and large data sets
+- Cost based Datalog query optimizer that utilizes EnCla and Links indices. #11
+- Benchmark suits for complex queries and large data sets
 - Expose LMDB dupsort functionality (the same key maps to a list of sorted
   values) as list functions: `open-list-dbi`, `in-list?`, `put-list-items`, etc.
 - Add pull API to client/server and babashka pods
@@ -18,14 +17,13 @@
 ## Changed
 - [**Breaking**] Removed `VEA` index, its functionality is replaced by `Links`.
 - [**Breaking**] Changed `:search-engine` key to `:search-opts` for consistency
-=======
+
 ## 0.6.13
 ### Fixed
 - Schema update regression. #124
 ### Added
 - `:domain` option to `new-search-engine`, so multiple search engines can
   coexist in the same `dir`, each with its own domain, a string. #112
->>>>>>> ecdaa2cc
 
 ## 0.6.12
 ### Fixed
