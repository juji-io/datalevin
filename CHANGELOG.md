# Change Log

<<<<<<< HEAD
## WIP
## Added
- `EnCla` index, a novel index for Datalog store, serves similar role of tables
  in RDBMS. Also address #57.
- `Links` index, a novel index for Datalog store, similar to foreign keys in RDBMS.
- `Graphene` query optimizer that utilizes EnCla and Links indices. #11
- Benchmarks for complex queries and large data sets
- Expose LMDB dupsort functionality (the same key maps to a list of sorted
  values) as list functions: `open-list-dbi`, `in-list?`, `put-list-items`, etc.
- Add pull API to client/server and babashka pods
## Improved
- Ensure ACID by wrapping Datalog writes within a single LMDB transaction.
- Port the new Pull API implementation from Datascript
- Allow passing LMDB option map as `:kv-opts` when `create-conn`
## Changed
- [**Breaking**] Removed `VEA` index, its functionality is replaced by `Links`.
- [**Breaking**] Changed `:search-engine` key to `:search-opts` for consistency
=======
## 0.6.12
### Fixed
- Server failure to update max-eid regression, #123
### Added
- Added an arity to `update-schema` to allow removal of attributes if they are
  not associated with any datoms, #99
>>>>>>> 310f5e3c

## 0.6.11
### Fixed
- Search add-doc error when alter existing docs

## 0.6.10
### Improved
- Persistent server session that survives restarts without affecting clients, #119
- More robust server error handling

## 0.6.9
### Fixed
- Query cache memory leak, #118 (thx @panterarocks49)
- Entity retraction not removing `:db/updated-at` datom, #113
### Added
- `datalevin.search-utils` namespace with some utility functions to customize
  search, #105 (thx @ngrunwald)

## 0.6.8
## Fixed
- Add `visit` KV function to `core` name space
- Handle concurrent `add-doc` for the same doc ref
## Improved
- Bump deps

## 0.6.7
## Fixed
- Handle Datalog float data type, #88
### Improved
- Allow to use all classes in Babashka pods

## 0.6.6
### Improved
- Dump and load Datalog option map
- Dump and load `inter-fn`
- Dump and load regex
- Pass search engine option map to Datalog store

## 0.6.5
### Fixed
- Make configurable analyzer available to client/server

## 0.6.4
### Fixed
- Dot form Java interop regression in query, #103
### Added
- Option to pass an analyzer to search engine, #102
- `:auto-entity-time?` Datalog DB creation option, so entities can optionally have
  `:db/created-at` and `:db/updated-at` values added and maintained
  automatically by the system during transaction, #86
### Improved
- Dependency bump

## 0.6.3
### Added
- `doc-count` function returns the number of documents in the search index
- `doc-refs` function returns a seq of `doc-ref` in the search index
### Improved
- `datalevin.core/copy` function can copy Datalog database directly.

## 0.6.1
### Added
- `doc-indexed?` function
### Improved
- `add-doc` can update existing doc
- `open-kv` function allows LMDB flags, #100

## 0.6.0
### Added
- Built-in full-text search engine, #27
- Key-value database `visit` function to do arbitrary things upon seeing a
  value in a range

### Fixed
- [**breaking**]`:instant` handles dates before 1970 correctly, #94. The storage
  format of `:instant` type has been changed. For existing Datalog DB containing
  `:db.type/instant`, dumping as a Datalog DB using the old version of dtlv, then
  loading the data is required; For existing key-value DB containing `:instant`
  type, specify `:instant-pre-06` instead to read the data back in, then write
  them out as `:instant` to upgrade to the current format.

### Improved
- Improve read performance by adding a cursor pool and switch to a more
  lightweight transaction pool
- Dependency bump

## 0.5.31
### Fixed
- Create pod client side `defpodfn` so it works in non-JVM.
### Added
- `load-edn` for dtlv, useful for e.g. loading schema from a file, #101

## 0.5.30
###  Fixed
- Serialized writes for concurrent transactions, #83
### Added
- `defpodfn` macro to define a query function that can be used in babashka pod, #85

## 0.5.29
### Fixed
- Update `max-aid` after schema update (thx @den1k)

## 0.5.28
### Improved
- Updated dependencies, particularly fixed sci version (thx @borkdude)

## 0.5.27
### Fixed
- occasional LMDB crash during multiple threads write or abrupt exit

## 0.5.26
### Improved
- Update graalvm version
### Fixed
- Exception handling in copy

## 0.5.24
### Fixed
- Handle scalar result in remote queries
### Improved
- Server asks client to reconnect if the server is restarted and client
  reconnects automatically when doing next request

## 0.5.23
### Improved
- Bump versions of all dependency

## 0.5.22
### Improved
- More robust handling of abrupt network disconnections
- Automatically maintain the required number of open connections, #68
### Added
- Options to specify the number of connections in the client connection pool
  and to set the time-out for server requests

## 0.4.44
### Fixed
- Backport the dump/load fix from 0.5.20

## 0.5.20
### Fixed
- Dumping/loading Datalog store handles raw bytes correctly

## 0.5.19
### Improved
- Remove client immediately when `disconnect` message is received, clean up
  resources afterwards, so a logically correct number of clients can be obtained
  in the next API call on slow machines.

## 0.5.18
### Fixed
- Occasional server message write corruptions in busy network traffic on Linux.

## 0.5.17
### Added
- JVM uberjar release for download
### Changed
- JVM library is now Java 8 compatible, #69
### Improved
- Auto switch to local transaction preparation if something is wrong with remote
  preparation (e.g. problem with serialization)

## 0.5.16
### Improved
- Do most of transaction data preparation remotely to reduce traffic
### Fixed
- Handle entity serialization, fix #66

## 0.5.15
### Changed
- Allow a single client to have multiple open databases at the same time
- Client does not open db implicitly, user needs to open db explicitly
### Fixed
- New `create-conn` should override the old, fix #65

## 0.5.14
### Added
- `DTLV_LIB_EXTRACT_DIR` environment variable to allow customization of native
  libraries extraction location.
### Improved
- Use clj-easy/graal-build-time, in anticipation of GraalVM 22.

## 0.5.13

### Improved
- Better robust jar layout for `org.clojars.huahaiy/datalevin-native`

## 0.5.10
### Added
- Release artifact `org.clojars.huahaiy/datalevin-native` on clojars, for
  depending on Datalevin while compiling GraalVM native image. User
  no longer needs to manually compile Datalevin C libraries.

## 0.5.9
### Improved
- Only check to refersh db cache at user facing namespaces, so internal db
  calls work with a consistent db view
- Replace unnecessary expensive calls such as `db/-search` or `db/-datoms` with
  cheaper calls to improve remote store access speed.
- documentation

## 0.5.8

### Improved
- More robust build

## 0.5.5

### Improved
- Wrap all LMDB flags as keywords

## 0.5.4
### Fixed
- Don't do AOT in library, to avoid deps error due to exclusion of graal
### Improved
- Expose all LMDB flags in JVM version of kv store

## 0.5.3
### Added
- Transparent networked client/server mode with role based access control. #46
  and #61
- `dtlv exec` takes input from stdin when no argument is given.
### Improved
- When open db, throw exception when lacking proper file permission

## 0.4.40
### Added
- Transactable entity [Thanks @den1k, #48]
- `clear` function to clear Datalog db

## 0.4.35
### Fixed
- Native uses the same version of LMDB as JVM, #58

## 0.4.32
### Improved
- Remove GraalVM and dtlv specific deps from JVM library jar
- Update deps

## 0.4.31
### Improved
- More robust dependency management
### Fixed
- Replacing giant values, this requires Java 11 [#56]

## 0.4.30
### Fixed
- Transaction of multiple instances of bytes [#52, Thanks @den1k]
- More reflection config in dtlv
- Benchmark deps

## 0.4.29
### Fixed
- Correct handling of rule clauses in dtlv
- Documentation clarification that we do not support "db as a value"

## 0.4.28
### Added
- Datafy/nav for entity [Thanks @den1k]
- Some datom convenience functions, e.g. `datom-eav`, `datom-e`, etc.
### Changed
- Talk to Babashka pods client in transit+json

## 0.4.27
### Added
- Exposed more functions to Babashka pod

## 0.4.26
### Added
- Native Datalevin can now work as a Babashka pod

## 0.4.23
### Added
- Compile to native on Windows and handle Windows path correctly
- `close-db` convenience function to close a Datalog db

## 0.4.21
### Changed
- Compile to Java 8 bytecode instead of 11 to have wider compatibility
- Use UTF-8 throughout for character encoding

## 0.4.20
### Improved
- Improve dtlv REPL (doc f) display

## 0.4.19
### Improved
- Provide Datalevin C source as a zip to help compiling native Datalevin dependency

## 0.4.17
### Improved
- Minor improvement on the command line tool

## 0.4.16
### Changed
- Native image now bundles LMDB

## 0.4.13
### Fixed
- Handle list form in query properly in command line shell [#42]

## 0.4.4
### Changed
- Consolidated all user facing functions to `datalevin.core`, so users don't have to understand and require different namespaces in order to use all features.

## 0.4.0
### Changed
- [**Breaking**] Removed AEV index, as it is not used in query. This reduces storage
  and improves write speed.
- [**Breaking**] Change VAE index to VEA, in preparation for new query engine. Now
  all indices have the same order, just rotated, so merge join is more likely.
- [**Breaking**] Change `open-lmdb` and `close-lmdb` to `open-kv` and `close-kv`,
  `lmdb/transact` to `lmdb/transact-kv`, so they are consistent, easier to
  remember, and distinct from functions in `datalevin.core`.

### Added
- GraalVM native image specific LMDB wrapper. This wrapper allocates buffer
  memory in C and uses our own C comparator instead of doing these work in Java,
  so it is faster.
- Native command line shell, `dtlv`

## 0.3.17
### Changed
- Improve Java interop call performance

## 0.3.16
### Changed
- Allow Java interop calls in where clauses, e.g. `[(.getTime ?date) ?timestamp]`, `[(.after ?date1 ?date2)]`, where the date variables are `:db.type/instance`. [#32]

## 0.3.15
### Changed
- Changed default LMDB write behavior to use writable memory map and
  asynchronous msync, significantly improved write speed for small transactions
  (240X improvement for writing one datom at a time).

## 0.3.14
### Fixed
- Read `:db.type/instant` value as `java.util.Date`, not as `long` [#30]

## 0.3.13
### Fixed
- Fixed error when transacting different data types for an untyped attribute [#28, thx @den1k]

## 0.3.12
### Fixed
- proper exception handling in `lmdb/open-lmdb`

## 0.3.11
### Fixed
- Fixed schema update when reloading data from disk

## 0.3.10
### Fixed
- Fixed `core/get-conn` schema update

## 0.3.9
### Changed
- Remove unnecessary locks in read transaction
- Improved error message and documentation for managing LMDB connection
### Added
- `core/get-conn` and `core/with-conn`

## 0.3.8
### Fixed
-  Correctly handle `init-max-eid` for large values as well.

## 0.3.7
### Fixed
- Fixed regression introduced by 0.3.6, where :ignore value was not considered [#25]

## 0.3.6
### Fixed
- Add headers to key-value store keys, so that range queries work in mixed data tables

## 0.3.5
### Changed
- Expose all data types to key-value store API [#24]

## 0.3.4
### Fixed
- thaw error for large values of `:data` type. [#23]
### Changed
- portable temporary directory. [#20, thx @joinr]

## 0.3.3
### Fixed
- Properly initialize max-eid in `core/empty-db`

## 0.3.2
### Changed
- Add value type for `:db/ident` in implicit schema

## 0.3.1
### Changed
- [**Breaking**] Change argument order of `core/create-conn`, `db/empty-db`
  etc., and put `dir` in front, since it is more likely to be specified than
  `schema` in real use, so users don't have to put `nil` for `schema`.

## 0.2.19
### Fixed
- correct `core/update-schema`

## 0.2.18

### Fixed
- correctly handle `false` value as `:data`
- always clear buffer before putting data in

## 0.2.17

### Fixed
- thaw exception when fetching large values

## 0.2.16

### Changed
- clearer error messages for byte buffer overflow

## 0.2.15

### Fixed
- correct schema update

## 0.2.14

### Added
- `core/schema` and `core/update-schema`

## 0.2.13
### Added
- `core/closed?`

## 0.2.12
### Fixed
- `db/entid` allows 0 as eid

## 0.2.11
### Fixed
- fix test

## 0.2.10

### Fixed
- correct results when there are more than 8 clauses
- correct query result size

## 0.2.9
### Changed
- automatically re-order simple where clauses according to the sizes of result sets
- change system dbi names to avoid potential collisions

### Fixed
- miss function keywords in cache keys

## 0.2.8
### Added
- hash-join optimization [submitted PR #362 to Datascript](https://github.com/tonsky/datascript/pull/362)
- caching DB query results, significant query speed improvement

## 0.2.7
### Fixed
- fix invalid reuse of reader locktable slot [#7](https://github.com/juji-io/datalevin/issues/7)
### Changed
- remove MDB_NOTLS flag to gain significant small writes speed

## 0.2.6
### Fixed
- update existing schema instead of creating new ones

## 0.2.5
### Fixed
- Reset transaction after getting entries
- Only use 24 reader slots

## 0.2.4
### Fixed
- avoid locking primitive [#5](https://github.com/juji-io/datalevin/issues/5)
- create all parent directories if necessary

## 0.2.3
### Fixed
- long out of range error during native compile

## 0.2.2
### Changed
- apply [query/join-tuples optimization](https://github.com/tonsky/datascript/pull/203)
- use array get wherenever we can in query, saw significant improvement in some queries.
- use `db/-first` instead of `(first (db/-datom ..))`, `db/-populated?` instead of `(not-empty (db/-datoms ..)`, as they do not realize the results hence faster.
- storage test improvements

## 0.2.1
### Changed
- use only half of the reader slots, so other processes may read

### Added
- add an arity for `bits/read-buffer` and `bits/put-buffer`
- add `lmdb/closed?`, `lmdb/clear-dbi`, and `lmdb/drop-dbi`

## 0.2.0
### Added
- code samples
- API doc
- `core/close`

## 0.1.0
### Added
- Port datascript 0.18.13<|MERGE_RESOLUTION|>--- conflicted
+++ resolved
@@ -1,6 +1,5 @@
 # Change Log
 
-<<<<<<< HEAD
 ## WIP
 ## Added
 - `EnCla` index, a novel index for Datalog store, serves similar role of tables
@@ -18,14 +17,13 @@
 ## Changed
 - [**Breaking**] Removed `VEA` index, its functionality is replaced by `Links`.
 - [**Breaking**] Changed `:search-engine` key to `:search-opts` for consistency
-=======
+
 ## 0.6.12
 ### Fixed
 - Server failure to update max-eid regression, #123
 ### Added
 - Added an arity to `update-schema` to allow removal of attributes if they are
   not associated with any datoms, #99
->>>>>>> 310f5e3c
 
 ## 0.6.11
 ### Fixed
