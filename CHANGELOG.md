# Change Log

<<<<<<< HEAD
## WIP
## Added
- EnCla index, a novel index for Datalog store, similar to tables in RDBMS. Also
  address #57.
- Links index, a novel index for Datalog store, similar to foreign keys in RDBMS.
- A novel query optimizer that utilizes EnCla and Links indices. #11
- Benchmarks for complex queries and large data sets
- Expose LMDB dupsort capability (the same key maps to a list of sorted values)
  as list functions: `open-list`, `in-list?`, `put-list-items`, and so on.
- Add pull API to client/server and babashka pods
## Improved
- Ensure ACID by wrapping Datalog writes within a single LMDB transaction.
- Port the new Pull API implementation from Datascript
- Allow passing LMDB option map as `:kv-opts` when `create-conn`
## Changed
- [**Breaking**] Remove `vea` index, its functionality is replaced by Links.
- [**Breaking**] Change `:search-engine` key to `:search-opts` for consistency
=======
## 0.6.11
### Fixed
- Search add-doc error when alter existing docs
>>>>>>> 0da92015

## 0.6.10
### Improved
- Persistent server session that survives restarts without affecting clients, #119
- More robust server error handling

## 0.6.9
### Fixed
- Query cache memory leak, #118 (thx @panterarocks49)
- Entity retraction not removing `:db/updated-at` datom, #113
### Added
- `datalevin.search-utils` namespace with some utility functions to customize
  search, #105 (thx @ngrunwald)

## 0.6.8
## Fixed
- Add `visit` KV function to `core` name space
- Handle concurrent `add-doc` for the same doc ref
## Improved
- Bump deps

## 0.6.7
## Fixed
- Handle Datalog float data type, #88
### Improved
- Allow to use all classes in Babashka pods

## 0.6.6
### Improved
- Dump and load Datalog option map
- Dump and load `inter-fn`
- Dump and load regex
- Pass search engine option map to Datalog store

## 0.6.5
### Fixed
- Make configurable analyzer available to client/server

## 0.6.4
### Fixed
- Dot form Java interop regression in query, #103
### Added
- Option to pass an analyzer to search engine, #102
- `:auto-entity-time?` Datalog DB creation option, so entities can optionally have
  `:db/created-at` and `:db/updated-at` values added and maintained
  automatically by the system during transaction, #86
### Improved
- Dependency bump

## 0.6.3
### Added
- `doc-count` function returns the number of documents in the search index
- `doc-refs` function returns a seq of `doc-ref` in the search index
### Improved
- `datalevin.core/copy` function can copy Datalog database directly.

## 0.6.1
### Added
- `doc-indexed?` function
### Improved
- `add-doc` can update existing doc
- `open-kv` function allows LMDB flags, #100

## 0.6.0
### Added
- Built-in full-text search engine, #27
- Key-value database `visit` function to do arbitrary things upon seeing a
  value in a range

### Fixed
- [**breaking**]`:instant` handles dates before 1970 correctly, #94. The storage
  format of `:instant` type has been changed. For existing Datalog DB containing
  `:db.type/instant`, dumping as a Datalog DB using the old version of dtlv, then
  loading the data is required; For existing key-value DB containing `:instant`
  type, specify `:instant-pre-06` instead to read the data back in, then write
  them out as `:instant` to upgrade to the current format.

### Improved
- Improve read performance by adding a cursor pool and switch to a more
  lightweight transaction pool
- Dependency bump

## 0.5.31
### Fixed
- Create pod client side `defpodfn` so it works in non-JVM.
### Added
- `load-edn` for dtlv, useful for e.g. loading schema from a file, #101

## 0.5.30
###  Fixed
- Serialized writes for concurrent transactions, #83
### Added
- `defpodfn` macro to define a query function that can be used in babashka pod, #85

## 0.5.29
### Fixed
- Update `max-aid` after schema update (thx @den1k)

## 0.5.28
### Improved
- Updated dependencies, particularly fixed sci version (thx @borkdude)

## 0.5.27
### Fixed
- occasional LMDB crash during multiple threads write or abrupt exit

## 0.5.26
### Improved
- Update graalvm version
### Fixed
- Exception handling in copy

## 0.5.24
### Fixed
- Handle scalar result in remote queries
### Improved
- Server asks client to reconnect if the server is restarted and client
  reconnects automatically when doing next request

## 0.5.23
### Improved
- Bump versions of all dependency

## 0.5.22
### Improved
- More robust handling of abrupt network disconnections
- Automatically maintain the required number of open connections, #68
### Added
- Options to specify the number of connections in the client connection pool
  and to set the time-out for server requests

## 0.4.44
### Fixed
- Backport the dump/load fix from 0.5.20

## 0.5.20
### Fixed
- Dumping/loading Datalog store handles raw bytes correctly

## 0.5.19
### Improved
- Remove client immediately when `disconnect` message is received, clean up
  resources afterwards, so a logically correct number of clients can be obtained
  in the next API call on slow machines.

## 0.5.18
### Fixed
- Occasional server message write corruptions in busy network traffic on Linux.

## 0.5.17
### Added
- JVM uberjar release for download
### Changed
- JVM library is now Java 8 compatible, #69
### Improved
- Auto switch to local transaction preparation if something is wrong with remote
  preparation (e.g. problem with serialization)

## 0.5.16
### Improved
- Do most of transaction data preparation remotely to reduce traffic
### Fixed
- Handle entity serialization, fix #66

## 0.5.15
### Changed
- Allow a single client to have multiple open databases at the same time
- Client does not open db implicitly, user needs to open db explicitly
### Fixed
- New `create-conn` should override the old, fix #65

## 0.5.14
### Added
- `DTLV_LIB_EXTRACT_DIR` environment variable to allow customization of native
  libraries extraction location.
### Improved
- Use clj-easy/graal-build-time, in anticipation of GraalVM 22.

## 0.5.13

### Improved
- Better robust jar layout for `org.clojars.huahaiy/datalevin-native`

## 0.5.10
### Added
- Release artifact `org.clojars.huahaiy/datalevin-native` on clojars, for
  depending on Datalevin while compiling GraalVM native image. User
  no longer needs to manually compile Datalevin C libraries.

## 0.5.9
### Improved
- Only check to refersh db cache at user facing namespaces, so internal db
  calls work with a consistent db view
- Replace unnecessary expensive calls such as `db/-search` or `db/-datoms` with
  cheaper calls to improve remote store access speed.
- documentation

## 0.5.8

### Improved
- More robust build

## 0.5.5

### Improved
- Wrap all LMDB flags as keywords

## 0.5.4
### Fixed
- Don't do AOT in library, to avoid deps error due to exclusion of graal
### Improved
- Expose all LMDB flags in JVM version of kv store

## 0.5.3
### Added
- Transparent networked client/server mode with role based access control. #46
  and #61
- `dtlv exec` takes input from stdin when no argument is given.
### Improved
- When open db, throw exception when lacking proper file permission

## 0.4.40
### Added
- Transactable entity [Thanks @den1k, #48]
- `clear` function to clear Datalog db

## 0.4.35
### Fixed
- Native uses the same version of LMDB as JVM, #58

## 0.4.32
### Improved
- Remove GraalVM and dtlv specific deps from JVM library jar
- Update deps

## 0.4.31
### Improved
- More robust dependency management
### Fixed
- Replacing giant values, this requires Java 11 [#56]

## 0.4.30
### Fixed
- Transaction of multiple instances of bytes [#52, Thanks @den1k]
- More reflection config in dtlv
- Benchmark deps

## 0.4.29
### Fixed
- Correct handling of rule clauses in dtlv
- Documentation clarification that we do not support "db as a value"

## 0.4.28
### Added
- Datafy/nav for entity [Thanks @den1k]
- Some datom convenience functions, e.g. `datom-eav`, `datom-e`, etc.
### Changed
- Talk to Babashka pods client in transit+json

## 0.4.27
### Added
- Exposed more functions to Babashka pod

## 0.4.26
### Added
- Native Datalevin can now work as a Babashka pod

## 0.4.23
### Added
- Compile to native on Windows and handle Windows path correctly
- `close-db` convenience function to close a Datalog db

## 0.4.21
### Changed
- Compile to Java 8 bytecode instead of 11 to have wider compatibility
- Use UTF-8 throughout for character encoding

## 0.4.20
### Improved
- Improve dtlv REPL (doc f) display

## 0.4.19
### Improved
- Provide Datalevin C source as a zip to help compiling native Datalevin dependency

## 0.4.17
### Improved
- Minor improvement on the command line tool

## 0.4.16
### Changed
- Native image now bundles LMDB

## 0.4.13
### Fixed
- Handle list form in query properly in command line shell [#42]

## 0.4.4
### Changed
- Consolidated all user facing functions to `datalevin.core`, so users don't have to understand and require different namespaces in order to use all features.

## 0.4.0
### Changed
- [**Breaking**] Removed AEV index, as it is not used in query. This reduces storage
  and improves write speed.
- [**Breaking**] Change VAE index to VEA, in preparation for new query engine. Now
  all indices have the same order, just rotated, so merge join is more likely.
- [**Breaking**] Change `open-lmdb` and `close-lmdb` to `open-kv` and `close-kv`,
  `lmdb/transact` to `lmdb/transact-kv`, so they are consistent, easier to
  remember, and distinct from functions in `datalevin.core`.

### Added
- GraalVM native image specific LMDB wrapper. This wrapper allocates buffer
  memory in C and uses our own C comparator instead of doing these work in Java,
  so it is faster.
- Native command line shell, `dtlv`

## 0.3.17
### Changed
- Improve Java interop call performance

## 0.3.16
### Changed
- Allow Java interop calls in where clauses, e.g. `[(.getTime ?date) ?timestamp]`, `[(.after ?date1 ?date2)]`, where the date variables are `:db.type/instance`. [#32]

## 0.3.15
### Changed
- Changed default LMDB write behavior to use writable memory map and
  asynchronous msync, significantly improved write speed for small transactions
  (240X improvement for writing one datom at a time).

## 0.3.14
### Fixed
- Read `:db.type/instant` value as `java.util.Date`, not as `long` [#30]

## 0.3.13
### Fixed
- Fixed error when transacting different data types for an untyped attribute [#28, thx @den1k]

## 0.3.12
### Fixed
- proper exception handling in `lmdb/open-lmdb`

## 0.3.11
### Fixed
- Fixed schema update when reloading data from disk

## 0.3.10
### Fixed
- Fixed `core/get-conn` schema update

## 0.3.9
### Changed
- Remove unnecessary locks in read transaction
- Improved error message and documentation for managing LMDB connection
### Added
- `core/get-conn` and `core/with-conn`

## 0.3.8
### Fixed
-  Correctly handle `init-max-eid` for large values as well.

## 0.3.7
### Fixed
- Fixed regression introduced by 0.3.6, where :ignore value was not considered [#25]

## 0.3.6
### Fixed
- Add headers to key-value store keys, so that range queries work in mixed data tables

## 0.3.5
### Changed
- Expose all data types to key-value store API [#24]

## 0.3.4
### Fixed
- thaw error for large values of `:data` type. [#23]
### Changed
- portable temporary directory. [#20, thx @joinr]

## 0.3.3
### Fixed
- Properly initialize max-eid in `core/empty-db`

## 0.3.2
### Changed
- Add value type for `:db/ident` in implicit schema

## 0.3.1
### Changed
- [**Breaking**] Change argument order of `core/create-conn`, `db/empty-db`
  etc., and put `dir` in front, since it is more likely to be specified than
  `schema` in real use, so users don't have to put `nil` for `schema`.

## 0.2.19
### Fixed
- correct `core/update-schema`

## 0.2.18

### Fixed
- correctly handle `false` value as `:data`
- always clear buffer before putting data in

## 0.2.17

### Fixed
- thaw exception when fetching large values

## 0.2.16

### Changed
- clearer error messages for byte buffer overflow

## 0.2.15

### Fixed
- correct schema update

## 0.2.14

### Added
- `core/schema` and `core/update-schema`

## 0.2.13
### Added
- `core/closed?`

## 0.2.12
### Fixed
- `db/entid` allows 0 as eid

## 0.2.11
### Fixed
- fix test

## 0.2.10

### Fixed
- correct results when there are more than 8 clauses
- correct query result size

## 0.2.9
### Changed
- automatically re-order simple where clauses according to the sizes of result sets
- change system dbi names to avoid potential collisions

### Fixed
- miss function keywords in cache keys

## 0.2.8
### Added
- hash-join optimization [submitted PR #362 to Datascript](https://github.com/tonsky/datascript/pull/362)
- caching DB query results, significant query speed improvement

## 0.2.7
### Fixed
- fix invalid reuse of reader locktable slot [#7](https://github.com/juji-io/datalevin/issues/7)
### Changed
- remove MDB_NOTLS flag to gain significant small writes speed

## 0.2.6
### Fixed
- update existing schema instead of creating new ones

## 0.2.5
### Fixed
- Reset transaction after getting entries
- Only use 24 reader slots

## 0.2.4
### Fixed
- avoid locking primitive [#5](https://github.com/juji-io/datalevin/issues/5)
- create all parent directories if necessary

## 0.2.3
### Fixed
- long out of range error during native compile

## 0.2.2
### Changed
- apply [query/join-tuples optimization](https://github.com/tonsky/datascript/pull/203)
- use array get wherenever we can in query, saw significant improvement in some queries.
- use `db/-first` instead of `(first (db/-datom ..))`, `db/-populated?` instead of `(not-empty (db/-datoms ..)`, as they do not realize the results hence faster.
- storage test improvements

## 0.2.1
### Changed
- use only half of the reader slots, so other processes may read

### Added
- add an arity for `bits/read-buffer` and `bits/put-buffer`
- add `lmdb/closed?`, `lmdb/clear-dbi`, and `lmdb/drop-dbi`

## 0.2.0
### Added
- code samples
- API doc
- `core/close`

## 0.1.0
### Added
- Port datascript 0.18.13<|MERGE_RESOLUTION|>--- conflicted
+++ resolved
@@ -1,6 +1,5 @@
 # Change Log
 
-<<<<<<< HEAD
 ## WIP
 ## Added
 - EnCla index, a novel index for Datalog store, similar to tables in RDBMS. Also
@@ -18,11 +17,10 @@
 ## Changed
 - [**Breaking**] Remove `vea` index, its functionality is replaced by Links.
 - [**Breaking**] Change `:search-engine` key to `:search-opts` for consistency
-=======
+
 ## 0.6.11
 ### Fixed
 - Search add-doc error when alter existing docs
->>>>>>> 0da92015
 
 ## 0.6.10
 ### Improved
