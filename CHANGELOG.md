--- conflicted
+++ resolved
@@ -1,7 +1,6 @@
 # Change Log
 
 ## WIP
-<<<<<<< HEAD
 ## Added
 - `EnCla` index, a novel index for Datalog store. Also address #57.
 - `Links` index, a novel index for Datalog store.
@@ -10,16 +9,14 @@
 - Expose LMDB dupsort functionality (the same key maps to a list of sorted
   values) as list functions: `open-list-dbi`, `in-list?`, `put-list-items`, etc.
 - Add pull API to client/server and babashka pods
-## Improved
-- Ensure ACID by wrapping Datalog writes within a single LMDB transaction.
 ## Changed
 - [**Breaking**] Change `EAV` and `AVE` index storage to use LMDB dupsort,
   reducing storage size and improving speed.
 - [**Breaking**] Removed `VEA` index, its functionality is replaced by `Links`.
-- [**Breaking**] Changed `:search-engine` key to `:search-opts` for consistency
-=======
-### Added
-- [Pod] `entity` and `touch` function to babashka pod, these return regular
+
+## 0.6.20
+### Added
+- [Pod] `entity` and `touch` function to babashka pod. These return regular
   maps, as the `Entity` type does not exist in a babashka script. #148 (thx
   @ngrunwald)
 
@@ -62,7 +59,6 @@
 - [Datalog] `clear` function on server. #133
 ### Changed
 - [Datalog] Changed `:search-engine` option map key to `:search-opts` for consistency [**Breaking**]
->>>>>>> 0f7371ae
 
 ## 0.6.15
 ### Improved
