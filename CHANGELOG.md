--- conflicted
+++ resolved
@@ -1,7 +1,6 @@
 # Change Log
 
 ## WIP
-<<<<<<< HEAD
 ## Added
 - `EnCla` index, a novel index for Datalog store. Also address #57.
 - `Links` index, a novel index for Datalog store.
@@ -18,10 +17,10 @@
   reducing storage size and improving speed.
 - [**Breaking**] Removed `VEA` index, its functionality is replaced by `Links`.
 - [**Breaking**] Changed `:search-engine` key to `:search-opts` for consistency
-=======
+
+## 0.6.15
 ### Improved
 - [Search] Handle empty documents
->>>>>>> a168b65e
 
 ## 0.6.14
 ### Fixed
