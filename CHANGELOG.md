--- conflicted
+++ resolved
@@ -1,11 +1,6 @@
 # Change Log
 
 ## WIP
-<<<<<<< HEAD
-### Improved
-- [Datalog] Allow passing LMDB option map as `:kv-opts` when `create-conn`
-- bump deps
-=======
 ### Added
 - [Platform] aarch64 build for Apple Silicon.
 - [KV] A new range function `range-seq` that has similar signature as
@@ -115,7 +110,6 @@
 - [Datalog] `clear` function on server. #133
 ### Changed
 - [Datalog] Changed `:search-engine` option map key to `:search-opts` for consistency [**Breaking**]
->>>>>>> 775e355b
 
 ## 0.6.15
 ### Improved
