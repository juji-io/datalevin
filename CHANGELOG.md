# Change Log

## WIP
<<<<<<< HEAD
### Added
- [KV] Expose LMDB dupsort functionality as a set of `list-*` functions.
- [KV] `datalevin/kv-meta` dbi to keep information, such as dbi flags, etc.
=======
### Improved
- [Native] faster C comparator
>>>>>>> 80f21cf8

## 0.8.4 (2023-01-20)
### Fixed
- [Datalog] error when large `:db/fulltext` value is added then removed in the
  same transaction.

## 0.8.2 (2023-01-19)
### Fixed
- [Search] `search-utils/create-ngram-token-filter` now works. #164
- [Datalog] large datom value may throw off full-text indexing. #177

## 0.8.1 (2023-01-19)
### Fixed
- [Datalog] intermittent `:db/fulltext` values transaction error. #177

## 0.8.0 (2023-01-19)
### Changed
- [Search] **Breaking** search index storage format change. Data re-indexing is
  necessary.
### Improved
- [Search] significant indexing speed and space usage improvement: for default
  setting, 5X faster bulk load speed; 2 orders of magnitude faster
  `remove-doc` and 10X disk space reduction; when term positions and offsets are
  indexed: 3X faster bulk load and 40 percent space reduction.
- [Search] added caching for term and document index access, resulting in 5
  percent query speed improvement on average, 35 percent improvement at median.
### Added
- [Search] `:index-position?` option to indicate whether to record term
  positions inside documents, default `false`.
- [Search] `:check-exist?` argument to `add-doc`indicate whether to check the
  existence of the document in the index, default `true`. Set it to `false` when
  importing data to improve ingestion speed.
### Fixed
- [Datalog] increasing indexing time problem for `:db/fulltext` values. #151
- [Search] error when indexing huge documents.
- [KV] spillable results exception in certain cases.
### Removed
- [Search] `doc-refs` function.
- [Search] `search-index-writer` as well as related `write` and
  `commit`functions for client/server, as it makes little sense to bulk load
  documents across network.

## 0.7.12 (2023-01-11)
### Fixed
- [Native] allow native compilation on apple silicon
- [Datalog] db print-method. (thx @den1k)

## 0.7.11 (2023-01-09)
### Fixed
- [Datalog] intermittent concurrent transaction problems

## 0.7.10 (2023-01-09)
### Fixed
- [CI] adjust CI workflow for the latest Graalvm

## 0.7.9 (2023-01-09)
### Improved
- [Datalog] moved entity and transaction ids from 32 bits to 64 bits integers, supporting much larger DB. #144
- [Datalog] wrapped `transact!` inside `with-transaction` to ensure ACID and improved performance
- [Native] updated to the latest Graalvm 22.3.0. #174

## 0.7.8 (2023-01-04)
### Fixed
- [KV] `get-range` regression when results are used in `sequence`. #172
### Improved
- [Datalog] Ported all applicable Datascript improvements since 0.8.13 up to now
  (1.4.0). Notably, added composite tuples feature, new pull implementation,
  many bug fixes and performance improvements. #3, #57, #168
- bump deps

## 0.7.6 (2022-12-16)
### Fixed
- [Server] error when granting permission to a db created by `create-database`
  instead of being created by opening a connection URI
### Improved
- [Datalog] avoid printing all datoms when print a db
- [Doc] clarify that `db-name` is unique on the server. (thx @dvingo)

## 0.7.5 (2022-12-16)
### Improved
- avoid `(random-uuid)`, since not every one is on Clojure 1.11 yet.

## 0.7.4 (2022-12-15)
### Fixed
- typo prevent build on CI

## 0.7.3 (2022-12-15)
### Fixed
- [KV] spill test that prevents tests on MacOS CI from succeeding.

## 0.7.2 (2022-12-15)
### Fixed
- [KV] broken deleteOnExit for temporary files

## 0.7.1 (2022-12-15)
### Improved
- [KV] clean up spill files

## 0.7.0
### Added
- [Platform] embedded library support for Apple Silicon.
- [KV] A new range function `range-seq` that has similar signature as
  `get-range`, but returns a `Seqable`, which lazily reads data items into
  memory in batches (controlled by `:batch-size` option). It should be used
  inside `with-open` for proper cleanup. #108
- [KV] The existent eager range functions, `get-range` and `range-filter`, now
  automatically spill to disk when memory pressure is high. The results, though
  mutable, still implement `IPersistentVector`, so there is no API level
  change. The spill-to-disk behavior is controlled by `spill-opts` option map
  when opening the db, allowing `:spill-threshold` and `:spill-root` options.
### Improved
- [KV] write performance improvement
### Changed
- [KV] Upgrade LMDB to 0.9.29

## 0.6.29
### Added
- [Client] `:client-opts` option map that is passed to the client when opening remote databases.
### Fixed
- [KV] `with-transaction-kv` does not drop prior data when DB is resizing.
- [Datalog] `with-transaction` does not drop prior data when DB is resizing.

## 0.6.28
### Improved
- [Native] Add github action runner image ubuntu-20.04 to avoid using too new a
  glibc version (2.32) that does not exist on most people's machines.

## 0.6.27
### Fixed
- [KV] `with-transaction-kv` does not crash when DB is resizing.

## 0.6.26
### Added
- [KV] `with-transaction-kv` macro to expose explicit transactions for KV
  database. This allows arbitrary code within a transaction to achieve
  atomicity, e.g. to implement compare-and-swap semantics, etc, #110
- [Datalog] `with-transaction` macro, the same as the above for Datalog database
- [KV]`abort-transact-kv` function to rollback writes from within an explicit KV transaction.
- [Datalog] `abort-transact` function, same for Datalog transaction.
- [Pod] Missing `visit` function
### Improved
- [Server] Smaller memory footprint
- bump deps

## 0.6.22
### Added
- [Datalog] `fulltext-datoms` function that return datoms found by full
  text search query, #157
### Fixed
- [Search] Don't throw for blank search query, return `nil` instead, #158
- [Datalog] Correctly handle transacting empty string as a full text value, #159
### Improved
- Datalevin is now usable in deps.edn, #98 (thx @ieugen)

## 0.6.21
### Fixed
- [Datalog] Caching issue introduced in 0.6.20 (thx @cgrand)

## 0.6.20
### Added
- [Pod] `entity` and `touch` function to babashka pod, these return regular
  maps, as the `Entity` type does not exist in a babashka script. #148 (thx
  @ngrunwald)
- [Datalog] `:timeout` option to terminate on deadline for query/pull. #150 (thx
  @cgrand).

## 0.6.19
### Changed
- [Datalog] Entity equality requires DB identity in order to better support
  reactive applications, #146 (thx @den1k)
### Improved
- bump deps

## 0.6.18
### Fixed
- [Search] corner case of search in document collection containing only one term, #143
- [Datalog] entity IDs has smaller than expected range, now they cover full 32 bit integer range, #140
### Added
- [Datalog] Persistent `max-tx`, #142

## 0.6.17
### Added
- [Datalog] `tx-data->simulated-report` to obtain a transaction report without actually persisting the changes. (thx @TheExGenesis)
- [KV] Support `:bigint` and `:bigdec` data types, corresponding to
  `java.math.BigInteger` and `java.math.BigDecimal`, respectively.
- [Datalog] Support `:db.type/bigdec` and `:db.type/bigint`, correspondingly, #138.
### Improved
 - Better documentation so that cljdoc can build successfully. (thx @lread)

## 0.6.16
### Added
- [Datalog] Additional arity to `update-schema` to allow renaming attributes. #131
- [Search] `clear-docs` function to wipe out search index, as it might be faster
  to rebuild search index than updating individual documents sometimes. #132
- `datalevin.constants/*data-serializable-classes*` dynamic var, which can be
  used for `binding` if additional Java classes are to be serialized as part of
  the default `:data` data type. #134
### Improved
- [Datalog] Allow passing option map as `:kv-opts` to underlying KV store when `create-conn`
- bump deps
### Fixed
- [Datalog] `clear` function on server. #133
### Changed
- [Datalog] Changed `:search-engine` option map key to `:search-opts` for consistency [**Breaking**]

## 0.6.15
### Improved
- [Search] Handle empty documents
- [Datalog] Handle safe schema migration, #1, #128
- bump deps
### Added
- [KV] visitor function for `visit` can return a special value `:datalevin/terminate-visit` to stop the visit.

## 0.6.14
### Fixed
- Fixed adding created-at schema item for upgrading Datalog DB from prior 0.6.4 (thx @jdf-id-au)
### Changed
- [**breaking**] Simplified `open-dbi` signature to take an option map instead
### Added
- `:validate-data?` option for `open-dbi`, `create-conn` etc., #121

## 0.6.13
### Fixed
- Schema update regression. #124
### Added
- `:domain` option to `new-search-engine`, so multiple search engines can
  coexist in the same `dir`, each with its own domain, a string. #112

## 0.6.12
### Fixed
- Server failure to update max-eid regression, #123
### Added
- Added an arity to `update-schema` to allow removal of attributes if they are
  not associated with any datoms, #99

## 0.6.11
### Fixed
- Search add-doc error when alter existing docs

## 0.6.10
### Improved
- Persistent server session that survives restarts without affecting clients, #119
- More robust server error handling

## 0.6.9
### Fixed
- Query cache memory leak, #118 (thx @panterarocks49)
- Entity retraction not removing `:db/updated-at` datom, #113
### Added
- `datalevin.search-utils` namespace with some utility functions to customize
  search, #105 (thx @ngrunwald)

## 0.6.8
## Fixed
- Add `visit` KV function to `core` name space
- Handle concurrent `add-doc` for the same doc ref
## Improved
- Bump deps

## 0.6.7
## Fixed
- Handle Datalog float data type, #88
### Improved
- Allow to use all classes in Babashka pods

## 0.6.6
### Improved
- Dump and load Datalog option map
- Dump and load `inter-fn`
- Dump and load regex
- Pass search engine option map to Datalog store

## 0.6.5
### Fixed
- Make configurable analyzer available to client/server

## 0.6.4
### Fixed
- Dot form Java interop regression in query, #103
### Added
- Option to pass an analyzer to search engine, #102
- `:auto-entity-time?` Datalog DB creation option, so entities can optionally have
  `:db/created-at` and `:db/updated-at` values added and maintained
  automatically by the system during transaction, #86
### Improved
- Dependency bump

## 0.6.3
### Added
- `doc-count` function returns the number of documents in the search index
- `doc-refs` function returns a seq of `doc-ref` in the search index
### Improved
- `datalevin.core/copy` function can copy Datalog database directly.

## 0.6.1
### Added
- `doc-indexed?` function
### Improved
- `add-doc` can update existing doc
- `open-kv` function allows LMDB flags, #100

## 0.6.0
### Added
- Built-in full-text search engine, #27
- Key-value database `visit` function to do arbitrary things upon seeing a
  value in a range

### Fixed
- [**breaking**]`:instant` handles dates before 1970 correctly, #94. The storage
  format of `:instant` type has been changed. For existing Datalog DB containing
  `:db.type/instant`, dumping as a Datalog DB using the old version of dtlv, then
  loading the data is required; For existing key-value DB containing `:instant`
  type, specify `:instant-pre-06` instead to read the data back in, then write
  them out as `:instant` to upgrade to the current format.

### Improved
- Improve read performance by adding a cursor pool and switch to a more
  lightweight transaction pool
- Dependency bump

## 0.5.31
### Fixed
- Create pod client side `defpodfn` so it works in non-JVM.
### Added
- `load-edn` for dtlv, useful for e.g. loading schema from a file, #101

## 0.5.30
###  Fixed
- Serialized writes for concurrent transactions, #83
### Added
- `defpodfn` macro to define a query function that can be used in babashka pod, #85

## 0.5.29
### Fixed
- Update `max-aid` after schema update (thx @den1k)

## 0.5.28
### Improved
- Updated dependencies, particularly fixed sci version (thx @borkdude)

## 0.5.27
### Fixed
- occasional LMDB crash during multiple threads write or abrupt exit

## 0.5.26
### Improved
- Update graalvm version
### Fixed
- Exception handling in copy

## 0.5.24
### Fixed
- Handle scalar result in remote queries
### Improved
- Server asks client to reconnect if the server is restarted and client
  reconnects automatically when doing next request

## 0.5.23
### Improved
- Bump versions of all dependency

## 0.5.22
### Improved
- More robust handling of abrupt network disconnections
- Automatically maintain the required number of open connections, #68
### Added
- Options to specify the number of connections in the client connection pool
  and to set the time-out for server requests

## 0.4.44
### Fixed
- Backport the dump/load fix from 0.5.20

## 0.5.20
### Fixed
- Dumping/loading Datalog store handles raw bytes correctly

## 0.5.19
### Improved
- Remove client immediately when `disconnect` message is received, clean up
  resources afterwards, so a logically correct number of clients can be obtained
  in the next API call on slow machines.

## 0.5.18
### Fixed
- Occasional server message write corruptions in busy network traffic on Linux.

## 0.5.17
### Added
- JVM uberjar release for download
### Changed
- JVM library is now Java 8 compatible, #69
### Improved
- Auto switch to local transaction preparation if something is wrong with remote
  preparation (e.g. problem with serialization)

## 0.5.16
### Improved
- Do most of transaction data preparation remotely to reduce traffic
### Fixed
- Handle entity serialization, fix #66

## 0.5.15
### Changed
- Allow a single client to have multiple open databases at the same time
- Client does not open db implicitly, user needs to open db explicitly
### Fixed
- New `create-conn` should override the old, fix #65

## 0.5.14
### Added
- `DTLV_LIB_EXTRACT_DIR` environment variable to allow customization of native
  libraries extraction location.
### Improved
- Use clj-easy/graal-build-time, in anticipation of GraalVM 22.

## 0.5.13

### Improved
- Better robust jar layout for `org.clojars.huahaiy/datalevin-native`

## 0.5.10
### Added
- Release artifact `org.clojars.huahaiy/datalevin-native` on clojars, for
  depending on Datalevin while compiling GraalVM native image. User
  no longer needs to manually compile Datalevin C libraries.

## 0.5.9
### Improved
- Only check to refersh db cache at user facing namespaces, so internal db
  calls work with a consistent db view
- Replace unnecessary expensive calls such as `db/-search` or `db/-datoms` with
  cheaper calls to improve remote store access speed.
- documentation

## 0.5.8

### Improved
- More robust build

## 0.5.5

### Improved
- Wrap all LMDB flags as keywords

## 0.5.4
### Fixed
- Don't do AOT in library, to avoid deps error due to exclusion of graal
### Improved
- Expose all LMDB flags in JVM version of kv store

## 0.5.3
### Added
- Transparent networked client/server mode with role based access control. #46
  and #61
- `dtlv exec` takes input from stdin when no argument is given.
### Improved
- When open db, throw exception when lacking proper file permission

## 0.4.40
### Added
- Transactable entity [Thanks @den1k, #48]
- `clear` function to clear Datalog db

## 0.4.35
### Fixed
- Native uses the same version of LMDB as JVM, #58

## 0.4.32
### Improved
- Remove GraalVM and dtlv specific deps from JVM library jar
- Update deps

## 0.4.31
### Improved
- More robust dependency management
### Fixed
- Replacing giant values, this requires Java 11 [#56]

## 0.4.30
### Fixed
- Transaction of multiple instances of bytes [#52, Thanks @den1k]
- More reflection config in dtlv
- Benchmark deps

## 0.4.29
### Fixed
- Correct handling of rule clauses in dtlv
- Documentation clarification that we do not support "db as a value"

## 0.4.28
### Added
- Datafy/nav for entity [Thanks @den1k]
- Some datom convenience functions, e.g. `datom-eav`, `datom-e`, etc.
### Changed
- Talk to Babashka pods client in transit+json

## 0.4.27
### Added
- Exposed more functions to Babashka pod

## 0.4.26
### Added
- Native Datalevin can now work as a Babashka pod

## 0.4.23
### Added
- Compile to native on Windows and handle Windows path correctly
- `close-db` convenience function to close a Datalog db

## 0.4.21
### Changed
- Compile to Java 8 bytecode instead of 11 to have wider compatibility
- Use UTF-8 throughout for character encoding

## 0.4.20
### Improved
- Improve dtlv REPL (doc f) display

## 0.4.19
### Improved
- Provide Datalevin C source as a zip to help compiling native Datalevin dependency

## 0.4.17
### Improved
- Minor improvement on the command line tool

## 0.4.16
### Changed
- Native image now bundles LMDB

## 0.4.13
### Fixed
- Handle list form in query properly in command line shell [#42]

## 0.4.4
### Changed
- Consolidated all user facing functions to `datalevin.core`, so users don't have to understand and require different namespaces in order to use all features.

## 0.4.0
### Changed
- [**Breaking**] Removed AEV index, as it is not used in query. This reduces storage
  and improves write speed.
- [**Breaking**] Change VAE index to VEA, in preparation for new query engine. Now
  all indices have the same order, just rotated, so merge join is more likely.
- [**Breaking**] Change `open-lmdb` and `close-lmdb` to `open-kv` and `close-kv`,
  `lmdb/transact` to `lmdb/transact-kv`, so they are consistent, easier to
  remember, and distinct from functions in `datalevin.core`.

### Added
- GraalVM native image specific LMDB wrapper. This wrapper allocates buffer
  memory in C and uses our own C comparator instead of doing these work in Java,
  so it is faster.
- Native command line shell, `dtlv`

## 0.3.17
### Changed
- Improve Java interop call performance

## 0.3.16
### Changed
- Allow Java interop calls in where clauses, e.g. `[(.getTime ?date) ?timestamp]`, `[(.after ?date1 ?date2)]`, where the date variables are `:db.type/instance`. [#32]

## 0.3.15
### Changed
- Changed default LMDB write behavior to use writable memory map and
  asynchronous msync, significantly improved write speed for small transactions
  (240X improvement for writing one datom at a time).

## 0.3.14
### Fixed
- Read `:db.type/instant` value as `java.util.Date`, not as `long` [#30]

## 0.3.13
### Fixed
- Fixed error when transacting different data types for an untyped attribute [#28, thx @den1k]

## 0.3.12
### Fixed
- proper exception handling in `lmdb/open-lmdb`

## 0.3.11
### Fixed
- Fixed schema update when reloading data from disk

## 0.3.10
### Fixed
- Fixed `core/get-conn` schema update

## 0.3.9
### Changed
- Remove unnecessary locks in read transaction
- Improved error message and documentation for managing LMDB connection
### Added
- `core/get-conn` and `core/with-conn`

## 0.3.8
### Fixed
-  Correctly handle `init-max-eid` for large values as well.

## 0.3.7
### Fixed
- Fixed regression introduced by 0.3.6, where :ignore value was not considered [#25]

## 0.3.6
### Fixed
- Add headers to key-value store keys, so that range queries work in mixed data tables

## 0.3.5
### Changed
- Expose all data types to key-value store API [#24]

## 0.3.4
### Fixed
- thaw error for large values of `:data` type. [#23]
### Changed
- portable temporary directory. [#20, thx @joinr]

## 0.3.3
### Fixed
- Properly initialize max-eid in `core/empty-db`

## 0.3.2
### Changed
- Add value type for `:db/ident` in implicit schema

## 0.3.1
### Changed
- [**Breaking**] Change argument order of `core/create-conn`, `db/empty-db`
  etc., and put `dir` in front, since it is more likely to be specified than
  `schema` in real use, so users don't have to put `nil` for `schema`.

## 0.2.19
### Fixed
- correct `core/update-schema`

## 0.2.18

### Fixed
- correctly handle `false` value as `:data`
- always clear buffer before putting data in

## 0.2.17

### Fixed
- thaw exception when fetching large values

## 0.2.16

### Changed
- clearer error messages for byte buffer overflow

## 0.2.15

### Fixed
- correct schema update

## 0.2.14

### Added
- `core/schema` and `core/update-schema`

## 0.2.13
### Added
- `core/closed?`

## 0.2.12
### Fixed
- `db/entid` allows 0 as eid

## 0.2.11
### Fixed
- fix test

## 0.2.10

### Fixed
- correct results when there are more than 8 clauses
- correct query result size

## 0.2.9
### Changed
- automatically re-order simple where clauses according to the sizes of result sets
- change system dbi names to avoid potential collisions

### Fixed
- miss function keywords in cache keys

## 0.2.8
### Added
- hash-join optimization [submitted PR #362 to Datascript](https://github.com/tonsky/datascript/pull/362)
- caching DB query results, significant query speed improvement

## 0.2.7
### Fixed
- fix invalid reuse of reader locktable slot [#7](https://github.com/juji-io/datalevin/issues/7)
### Changed
- remove MDB_NOTLS flag to gain significant small writes speed

## 0.2.6
### Fixed
- update existing schema instead of creating new ones

## 0.2.5
### Fixed
- Reset transaction after getting entries
- Only use 24 reader slots

## 0.2.4
### Fixed
- avoid locking primitive [#5](https://github.com/juji-io/datalevin/issues/5)
- create all parent directories if necessary

## 0.2.3
### Fixed
- long out of range error during native compile

## 0.2.2
### Changed
- apply [query/join-tuples optimization](https://github.com/tonsky/datascript/pull/203)
- use array get wherenever we can in query, saw significant improvement in some queries.
- use `db/-first` instead of `(first (db/-datom ..))`, `db/-populated?` instead of `(not-empty (db/-datoms ..)`, as they do not realize the results hence faster.
- storage test improvements

## 0.2.1
### Changed
- use only half of the reader slots, so other processes may read

### Added
- add an arity for `bits/read-buffer` and `bits/put-buffer`
- add `lmdb/closed?`, `lmdb/clear-dbi`, and `lmdb/drop-dbi`

## 0.2.0
### Added
- code samples
- API doc
- `core/close`

## 0.1.0
### Added
- Port datascript 0.18.13<|MERGE_RESOLUTION|>--- conflicted
+++ resolved
@@ -1,14 +1,11 @@
 # Change Log
 
 ## WIP
-<<<<<<< HEAD
+### Improved
+- [Native] faster C comparator
 ### Added
 - [KV] Expose LMDB dupsort functionality as a set of `list-*` functions.
 - [KV] `datalevin/kv-meta` dbi to keep information, such as dbi flags, etc.
-=======
-### Improved
-- [Native] faster C comparator
->>>>>>> 80f21cf8
 
 ## 0.8.4 (2023-01-20)
 ### Fixed
