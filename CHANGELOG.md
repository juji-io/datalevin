# Change Log

## WIP
<<<<<<< HEAD

### Added
- [Datalog] new rule solving algorithm
- [Datalog] materialized views that are automatically maintained
=======
### Improved
- [Datalog] port applicable fixes from Datascript 1.6.4
- update deps
>>>>>>> d32bfa10

## 0.9.5 (2024-04-17)

### Fixed
- [Datalog] planner generates incorrect step when bound variable is involved in
  certain cases.
- [Datalog] `explain` throws when zero result is determined prior to actual
  planning. [Thx @aldebogdanov]
- [Datalog] regression in staged entity transactions for refs, #244, [Thx @den1k]
### Improved
- [Datalog] added query graph to `explain` result map.

## 0.9.4 (2024-04-02)

### Added
- [Datalog] `explain` function to show query plan.
- [Platform] Embedded library for Linux on Aarch64, which is crossed compiled
  using zig.
### Fixed
- [KV] Broken embedded library on Windows.
### Improved
- [Datalog] more robust concurrent writes on server.
- [KV] Flags are now sets instead of vectors.
- Update deps

## 0.9.3 (2024-03-13)

### Added
- [Datalog] Query optimizer to improve query performance, particularly for
  complex queries. See [details](doc/query.md). #11
- [Datalog] More space efficient storage format, leveraging LMDB's
  dupsort feature, resulting in about 20% space reduction and faster counting of
  data entries.
- [Datalog] `search-datoms` function to lookup datoms without having to specify
  an index.
- [KV] Expose LMDB dupsort feature, i.e. B+ trees of B+ trees, #181, as the
  following functions that work only for dbi opened with `open-list-dbi`:
    * `put-list-items`
    * `del-list-items`
    * `visit-list`
    * `get-list`
    * `list-count`
    * `key-range-list-count`
    * `in-list?`
    * `list-range`
    * `list-range-count`
    * `list-range-filter`
    * `list-range-first`
    * `list-range-some`
    * `list-range-keep`
    * `list-range-filter-count`
    * `visit-list-range`
    * `operate-list-val-range`
- [KV] `key-range` function that returns a range of keys only.
- [KV] `key-range-count` function that returns the number of keys in a range.
- [KV] `visit-key-range` function that visit keys in a range for side effects.
- [KV] `range-some` function that is similar to `some` for a given range.
- [KV] `range-keep` function that is similar to `keep` for a given range.

### Changed
- [Datalog] Change VEA index back to VAE.
- [Datalog] `:eavt`, `:avet` and `:vaet` are no longer accepted as index names,
  use `:eav`, `:ave` and `:vae` instead. Otherwise, it's misleading, as we don't
  store tx id.
- [KV] Change default write setting from `:mapasync` to `:nometasync`, so
  that the database is more crash resilient. In case of system crash, only the
  last transaction might be lost, but the database will not be corrupted. #228
- [KV] Upgrade LMDB to the latest version, now tracking mdb.master branch,
  as it includes important fixes for dupsort, such as
  https://bugs.openldap.org/show_bug.cgi?id=9723
- [KV] `datalevin/kv-info` dbi to keep meta information about the databases, as
  well as information about each dbi, as flags, key-size, etc. #184
- [KV] Functions that take a predicate have a new argument `raw-pred?` to
  indicate whether the predicate takes a raw KV object (default), or a pair of
  decoded values of k and v (more convenient).

### Improved
- [Datalog] Query results is now spillable to disk. #166
- [Search] Functions in `search-utils` namespace are now compiled instead of
  being interpreted to improve performance.

## 0.8.29 (2024-02-23)
### Improved
- Support older Clojure version.
- [Server] Recover options after automatic reconnect. #241

## 0.8.28 (2024-02-23)
### Fixed
- [Datalog] Concurrent writes of large data values.
### Added
- [Datalog] `:closed-schema?` option to allow declared attributes only, default
  is `false`. [Thx @andersmurphy]
### Improved
- [Datalog] ported applicable improvements from Datascript up to 1.6.3

## 0.8.26 (2024-02-09)
### Fixed
- [Datalog] `:validate-data? true` not working for some data types. [Thx @andersmurphy]
- [Datalog] ported applicable fixes from Datascript up to 1.6.1
### Improved
- bump deps

## 0.8.25 (2023-12-14)
### Added
- [Datalog] Add `:db.fulltext/autoDomain` boolean property to attribute schema,
  default is `false`. When `true`, a search domain
  specific for this attribute will be created, with a domain name same as
  attribute name, e.g. "my/attribute". This enables the same `fulltext` function syntax as
  Datomic, i.e. `(fulltext $ :my/attribute ?search)`.
- [Search] Add `:search-opts` option to `new-search-engine` option argument,
  specifying default options passed to `search` function.

## 0.8.24 (2023-12-12)
### Added
- [Datalog] Add `:db.fulltext/domains` property to attribute schema, #176
- [Datalog] Add `:search-domains` to connection option map, a map from domain
  names to search engine option maps.
- [Datalog] Add `:domains` option to `fulltext` built-in function option map
### Fixed
- [Datalog] Removed problematic caching in pull api implementation
### Improved
- [Datalog] Create search engines on-demand. #206


## 0.8.23 (2023-12-06)
### Fixed
- deps conflict

## 0.8.22 (2023-12-06)
### Improved
- [Datalog] `<`, `>`, `<=`, `>=` built-in functions handle any comparable data, not just numbers.
- [Datalog] Better fix for #224 [Thx @dvingo]
- bump deps

## 0.8.21 (2023-10-31)
### Fixed
- [All] Do not interfere with the default print-methods of regular expression, byte
  array and big integer. #230


## 0.8.20 (2023-10-02)
### Fixed
- [Datalog] `:xform` in pull expression not called for `:cardinality/one` ref
  attributes, #224. [Thx @dvingo]
- [Datalog] `:validate-data?` does not recognize homogeneous tuple data type, #227.
- [All] BigDec decoding out of range error for some values in JVM 8. #225.
### Improved
- [KV] Add JVM shutdown hook to close DB. per #228
- [Datalog] TxReport prints differently from the actual value, #223.
- [Server] re-open server search engine automatically, #229


## 0.8.19 (2023-08-16)
### Improved
- [Datalog] Handle refs in heterogeneous and homogeneous tuples, #218. [Thx @garret-hopper]
- [All] Remove some clojure.core redefinition warnings. [Thx @vxe]

## 0.8.18 (2023-07-02)
### Improved
- [Test] Fix windows tests.

## 0.8.17 (2023-07-02)
### Added
- [main] Added an `--nippy` option to dump/load database in nippy binary
  format, which handles some data anomalies, e.g. keywords with space in
  them, non-printable data, etc., and produces smaller dump file, #216
### Improved
- [KV] More robust bigdec data type encoding on more platforms
- [All] Create a backup db directory `dtlv-re-index-<unix-timestamp>` inside the
  system temp directory when `re-index`, #213
- [Search] Graceful avoidance of proximity scoring when positions are not indexed

## 0.8.16 (2023-05-10)
### Improved
- Remove Clojure 1.11 features to accommodate older Clojure

## 0.8.15 (2023-05-08)
### Added
- [Search] Consider term proximity in relevance when `:index-position?` search
  engine option is `true`. #203
- [Search] `:proximity-expansion` search option (default `2`) can be used to
  adjust the search quality vs. time trade-off: the bigger the number, the
  higher is the quality, but the longer is the search time.
- [Search] `:proximity-max-dist` search option (default `45`) can be used to
  control the maximal distance between terms that would still be considered as
  belonging to the same span.
- [Search] `create-stemming-token-filter` function to create stemmers, which
  uses Snowball stemming library that supports many languages. #209
- [Search] `create-stop-words-token-filter` function to take a customized stop
  words predicate.
- [KV, Datalog, Search] `re-index` function that dump and load data with new
  settings. Should only be called when no other threads or programs are
  accessing the database. #179
### Fixed
- [KV] More strict type check for transaction data, throw when transacting
  un-thawable data. #208
### Changed
- [Main] Remove `*datalevin-data-readers*` dynamic var, use Clojure's
  `*data-readers*` instead.

## 0.8.14 (2023-04-28)
### Fixed
- [Native] Rollback GraalVM to 22.3.1, as 22.3.2 is missing apple silicon.

## 0.8.13 (2023-04-28)
### Fixed
- [Datalog] Unexpected heap growth due to caching error. #204
- [Datalog] More cases of map size reached errors during transaction. #196
- [Datalog] Existing datoms still appear in `:tx-data` when unchanged. #207

### Improved
- [Datalog] Disable cache during transaction, save memory and avoid disrupting
  concurrent write processes.
- [Native] upgrade GraalVM to 22.3.2
- [Lib] update deps.

## 0.8.12 (2023-04-03)
### Fixed
- [KV] When `open-kv`, don't grow `:mapsize` when it is the same as the current
  size.
- [Server] automatically reopen DBs for a client that is previously removed from
  the server.


## 0.8.11 (2023-04-02)
### Added
- [Search] `:include-text?` option to store original text. #178.
- [Search] `:texts` and `:texts+offsets` keys to `:display` option of `search`
  function, to return original text in search results.
### Improved
- [Main] more robust `dump` and `load` of Datalog DB on Windows.

## 0.8.10 (2023-04-01)
### Added
- [KV] `:max-readers` option to specify the maximal number of concurrent readers
  allowed for the db file. Default is 126.
- [KV] `max-dbs` option to specify the maximal number of sub-databases (DBI)
  allowed for the db file. Default is 128. It may induce slowness if too big a
  number of DBIs are created, as a linear scan is used to look up a DBI.
### Fixed
- [Datalog] `clear` after db is resized.

## 0.8.9 (2023-03-28)
### Fixed
- [KV] transacting data more than one order of magnitude larger than the
  initial map size in one transaction. #196

## 0.8.8 (2023-03-21)
### Improved
- [Pod] serialize TxReport to regular map. #190
### Fixed
- [Server] migrate old sessions that do not have `:last-active`.

## 0.8.7 (2023-03-21)
### Added
- [Datalog] `datalog-index-cache-limit` function to get/set the limit of Datalog
  index cache. Helpful to disable cache when bulk transacting data. #195
- [Server] `:idle-timeout` option when creating the server, in ms, default is 24
  hours. #122
### Fixed
- [Datalog] error when Clojure collections are used as lookup refs. #194

## 0.8.6 (2023-03-10)
### Fixed
- [Datalog] correctly handle retracting then transacting the same datom in the
  same transaction. #192
- [Datalog] error deleting entities that were previously transacted as part of
  some EDN data. #191.
### Improved
- [Lib] update deps.

## 0.8.5 (2023-02-13)
### Added
- [KV] added tuple data type that accepts a vector of scalar values. This
  supports range queries, i.e. having expected ordering by first element, then
  second element, and so on. This is useful, for example, as path keys for
  indexing content inside documents. When used in keys, the same 511 bytes
  limitation applies.
- [Datalog] added heterogeneous tuple `:db/tupleTypes` and homogeneous tuples
  `:db/tupleType` type. Unlike Datomic, the number of elements in a tuple are
  not limited to 8, as long as they fit inside a 496 bytes buffer. In addition,
  instead of using `nil` to indicate minimal value like in Datomic, one can use
  `:db.value/sysMin` or `:db.value/sysMax` to indicate minimal or maximal
  values, useful for range queries. #167
 - [Main] dynamic var `*datalevin-data-readers*` to support loading custom tag
   literals. (thx @respatialized)
### Fixed
- [Main] dump and load big integers.
### Improved
- [Datalog] avoid unnecessary caching, improve transaction speed up to 25% for
large transactions.
- [Native] upgrade Graalvm to 22.3.1
- [Native] static build on Linux. #185
- [Lib] update deps.

## 0.8.4 (2023-01-20)
### Fixed
- [Datalog] error when large `:db/fulltext` value is added then removed in the
  same transaction.

## 0.8.2 (2023-01-19)
### Fixed
- [Search] `search-utils/create-ngram-token-filter` now works. #164
- [Datalog] large datom value may throw off full-text indexing. #177

## 0.8.1 (2023-01-19)
### Fixed
- [Datalog] intermittent `:db/fulltext` values transaction error. #177

## 0.8.0 (2023-01-19)
### Changed
- [Search] **Breaking** search index storage format change. Data re-indexing is
  necessary.
### Improved
- [Search] significant indexing speed and space usage improvement: for default
  setting, 5X faster bulk load speed; 2 orders of magnitude faster
  `remove-doc` and 10X disk space reduction; when term positions and offsets are
  indexed: 3X faster bulk load and 40 percent space reduction.
- [Search] added caching for term and document index access, resulting in 5
  percent query speed improvement on average, 35 percent improvement at median.
### Added
- [Search] `:index-position?` option to indicate whether to record term
  positions inside documents, default `false`.
- [Search] `:check-exist?` argument to `add-doc`indicate whether to check the
  existence of the document in the index, default `true`. Set it to `false` when
  importing data to improve ingestion speed.
### Fixed
- [Datalog] increasing indexing time problem for `:db/fulltext` values. #151
- [Search] error when indexing huge documents.
- [KV] spillable results exception in certain cases.
### Removed
- [Search] `doc-refs` function.
- [Search] `search-index-writer` as well as related `write` and
  `commit`functions for client/server, as it makes little sense to bulk load
  documents across network.

## 0.7.12 (2023-01-11)
### Fixed
- [Native] allow native compilation on apple silicon
- [Datalog] db print-method. (thx @den1k)

## 0.7.11 (2023-01-09)
### Fixed
- [Datalog] intermittent concurrent transaction problems

## 0.7.10 (2023-01-09)
### Fixed
- [CI] adjust CI workflow for the latest Graalvm

## 0.7.9 (2023-01-09)
### Improved
- [Datalog] moved entity and transaction ids from 32 bits to 64 bits integers, supporting much larger DB. #144
- [Datalog] wrapped `transact!` inside `with-transaction` to ensure ACID and improved performance
- [Native] updated to the latest Graalvm 22.3.0. #174

## 0.7.8 (2023-01-04)
### Fixed
- [KV] `get-range` regression when results are used in `sequence`. #172
### Improved
- [Datalog] Ported all applicable Datascript improvements since 0.8.13 up to now
  (1.4.0). Notably, added composite tuples feature, new pull implementation,
  many bug fixes and performance improvements. #3, #57, #168
- bump deps

## 0.7.6 (2022-12-16)
### Fixed
- [Server] error when granting permission to a db created by `create-database`
  instead of being created by opening a connection URI
### Improved
- [Datalog] avoid printing all datoms when print a db
- [Doc] clarify that `db-name` is unique on the server. (thx @dvingo)

## 0.7.5 (2022-12-16)
### Improved
- avoid `(random-uuid)`, since not every one is on Clojure 1.11 yet.

## 0.7.4 (2022-12-15)
### Fixed
- typo prevent build on CI

## 0.7.3 (2022-12-15)
### Fixed
- [KV] spill test that prevents tests on MacOS CI from succeeding.

## 0.7.2 (2022-12-15)
### Fixed
- [KV] broken deleteOnExit for temporary files

## 0.7.1 (2022-12-15)
### Improved
- [KV] clean up spill files

## 0.7.0
### Added
- [Platform] embedded library support for Apple Silicon.
- [KV] A new range function `range-seq` that has similar signature as
  `get-range`, but returns a `Seqable`, which lazily reads data items into
  memory in batches (controlled by `:batch-size` option). It should be used
  inside `with-open` for proper cleanup. #108
- [KV] The existent eager range functions, `get-range` and `range-filter`, now
  automatically spill to disk when memory pressure is high. The results, though
  mutable, still implement `IPersistentVector`, so there is no API level
  change. The spill-to-disk behavior is controlled by `spill-opts` option map
  when opening the db, allowing `:spill-threshold` and `:spill-root` options.
### Improved
- [KV] write performance improvement
### Changed
- [KV] Upgrade LMDB to 0.9.29

## 0.6.29
### Added
- [Client] `:client-opts` option map that is passed to the client when opening remote databases.
### Fixed
- [KV] `with-transaction-kv` does not drop prior data when DB is resizing.
- [Datalog] `with-transaction` does not drop prior data when DB is resizing.

## 0.6.28
### Improved
- [Native] Add github action runner image ubuntu-20.04 to avoid using too new a
  glibc version (2.32) that does not exist on most people's machines.

## 0.6.27
### Fixed
- [KV] `with-transaction-kv` does not crash when DB is resizing.

## 0.6.26
### Added
- [KV] `with-transaction-kv` macro to expose explicit transactions for KV
  database. This allows arbitrary code within a transaction to achieve
  atomicity, e.g. to implement compare-and-swap semantics, etc, #110
- [Datalog] `with-transaction` macro, the same as the above for Datalog database
- [KV]`abort-transact-kv` function to rollback writes from within an explicit KV transaction.
- [Datalog] `abort-transact` function, same for Datalog transaction.
- [Pod] Missing `visit` function
### Improved
- [Server] Smaller memory footprint
- bump deps

## 0.6.22
### Added
- [Datalog] `fulltext-datoms` function that return datoms found by full
  text search query, #157
### Fixed
- [Search] Don't throw for blank search query, return `nil` instead, #158
- [Datalog] Correctly handle transacting empty string as a full text value, #159
### Improved
- Datalevin is now usable in deps.edn, #98 (thx @ieugen)

## 0.6.21
### Fixed
- [Datalog] Caching issue introduced in 0.6.20 (thx @cgrand)

## 0.6.20
### Added
- [Pod] `entity` and `touch` function to babashka pod, these return regular
  maps, as the `Entity` type does not exist in a babashka script. #148 (thx
  @ngrunwald)
- [Datalog] `:timeout` option to terminate on deadline for query/pull. #150 (thx
  @cgrand).

## 0.6.19
### Changed
- [Datalog] Entity equality requires DB identity in order to better support
  reactive applications, #146 (thx @den1k)
### Improved
- bump deps

## 0.6.18
### Fixed
- [Search] corner case of search in document collection containing only one term, #143
- [Datalog] entity IDs has smaller than expected range, now they cover full 32 bit integer range, #140
### Added
- [Datalog] Persistent `max-tx`, #142

## 0.6.17
### Added
- [Datalog] `tx-data->simulated-report` to obtain a transaction report without actually persisting the changes. (thx @TheExGenesis)
- [KV] Support `:bigint` and `:bigdec` data types, corresponding to
  `java.math.BigInteger` and `java.math.BigDecimal`, respectively.
- [Datalog] Support `:db.type/bigdec` and `:db.type/bigint`, correspondingly, #138.
### Improved
 - Better documentation so that cljdoc can build successfully. (thx @lread)

## 0.6.16
### Added
- [Datalog] Additional arity to `update-schema` to allow renaming attributes. #131
- [Search] `clear-docs` function to wipe out search index, as it might be faster
  to rebuild search index than updating individual documents sometimes. #132
- `datalevin.constants/*data-serializable-classes*` dynamic var, which can be
  used for `binding` if additional Java classes are to be serialized as part of
  the default `:data` data type. #134
### Improved
- [Datalog] Allow passing option map as `:kv-opts` to underlying KV store when `create-conn`
- bump deps
### Fixed
- [Datalog] `clear` function on server. #133
### Changed
- [Datalog] Changed `:search-engine` option map key to `:search-opts` for consistency [**Breaking**]

## 0.6.15
### Improved
- [Search] Handle empty documents
- [Datalog] Handle safe schema migration, #1, #128
- bump deps
### Added
- [KV] visitor function for `visit` can return a special value `:datalevin/terminate-visit` to stop the visit.

## 0.6.14
### Fixed
- Fixed adding created-at schema item for upgrading Datalog DB from prior 0.6.4 (thx @jdf-id-au)
### Changed
- [**breaking**] Simplified `open-dbi` signature to take an option map instead
### Added
- `:validate-data?` option for `open-dbi`, `create-conn` etc., #121

## 0.6.13
### Fixed
- Schema update regression. #124
### Added
- `:domain` option to `new-search-engine`, so multiple search engines can
  coexist in the same `dir`, each with its own domain, a string. #112

## 0.6.12
### Fixed
- Server failure to update max-eid regression, #123
### Added
- Added an arity to `update-schema` to allow removal of attributes if they are
  not associated with any datoms, #99

## 0.6.11
### Fixed
- Search add-doc error when alter existing docs

## 0.6.10
### Improved
- Persistent server session that survives restarts without affecting clients, #119
- More robust server error handling

## 0.6.9
### Fixed
- Query cache memory leak, #118 (thx @panterarocks49)
- Entity retraction not removing `:db/updated-at` datom, #113
### Added
- `datalevin.search-utils` namespace with some utility functions to customize
  search, #105 (thx @ngrunwald)

## 0.6.8
## Fixed
- Add `visit` KV function to `core` name space
- Handle concurrent `add-doc` for the same doc ref
## Improved
- Bump deps

## 0.6.7
## Fixed
- Handle Datalog float data type, #88
### Improved
- Allow to use all classes in Babashka pods

## 0.6.6
### Improved
- Dump and load Datalog option map
- Dump and load `inter-fn`
- Dump and load regex
- Pass search engine option map to Datalog store

## 0.6.5
### Fixed
- Make configurable analyzer available to client/server

## 0.6.4
### Fixed
- Dot form Java interop regression in query, #103
### Added
- Option to pass an analyzer to search engine, #102
- `:auto-entity-time?` Datalog DB creation option, so entities can optionally have
  `:db/created-at` and `:db/updated-at` values added and maintained
  automatically by the system during transaction, #86
### Improved
- Dependency bump

## 0.6.3
### Added
- `doc-count` function returns the number of documents in the search index
- `doc-refs` function returns a seq of `doc-ref` in the search index
### Improved
- `datalevin.core/copy` function can copy Datalog database directly.

## 0.6.1
### Added
- `doc-indexed?` function
### Improved
- `add-doc` can update existing doc
- `open-kv` function allows LMDB flags, #100

## 0.6.0
### Added
- Built-in full-text search engine, #27
- Key-value database `visit` function to do arbitrary things upon seeing a
  value in a range

### Fixed
- [**breaking**]`:instant` handles dates before 1970 correctly, #94. The storage
  format of `:instant` type has been changed. For existing Datalog DB containing
  `:db.type/instant`, dumping as a Datalog DB using the old version of dtlv, then
  loading the data is required; For existing key-value DB containing `:instant`
  type, specify `:instant-pre-06` instead to read the data back in, then write
  them out as `:instant` to upgrade to the current format.

### Improved
- Improve read performance by adding a cursor pool and switch to a more
  lightweight transaction pool
- Dependency bump

## 0.5.31
### Fixed
- Create pod client side `defpodfn` so it works in non-JVM.
### Added
- `load-edn` for dtlv, useful for e.g. loading schema from a file, #101

## 0.5.30
###  Fixed
- Serialized writes for concurrent transactions, #83
### Added
- `defpodfn` macro to define a query function that can be used in babashka pod, #85

## 0.5.29
### Fixed
- Update `max-aid` after schema update (thx @den1k)

## 0.5.28
### Improved
- Updated dependencies, particularly fixed sci version (thx @borkdude)

## 0.5.27
### Fixed
- occasional LMDB crash during multiple threads write or abrupt exit

## 0.5.26
### Improved
- Update graalvm version
### Fixed
- Exception handling in copy

## 0.5.24
### Fixed
- Handle scalar result in remote queries
### Improved
- Server asks client to reconnect if the server is restarted and client
  reconnects automatically when doing next request

## 0.5.23
### Improved
- Bump versions of all dependency

## 0.5.22
### Improved
- More robust handling of abrupt network disconnections
- Automatically maintain the required number of open connections, #68
### Added
- Options to specify the number of connections in the client connection pool
  and to set the time-out for server requests

## 0.4.44
### Fixed
- Backport the dump/load fix from 0.5.20

## 0.5.20
### Fixed
- Dumping/loading Datalog store handles raw bytes correctly

## 0.5.19
### Improved
- Remove client immediately when `disconnect` message is received, clean up
  resources afterwards, so a logically correct number of clients can be obtained
  in the next API call on slow machines.

## 0.5.18
### Fixed
- Occasional server message write corruptions in busy network traffic on Linux.

## 0.5.17
### Added
- JVM uberjar release for download
### Changed
- JVM library is now Java 8 compatible, #69
### Improved
- Auto switch to local transaction preparation if something is wrong with remote
  preparation (e.g. problem with serialization)

## 0.5.16
### Improved
- Do most of transaction data preparation remotely to reduce traffic
### Fixed
- Handle entity serialization, fix #66

## 0.5.15
### Changed
- Allow a single client to have multiple open databases at the same time
- Client does not open db implicitly, user needs to open db explicitly
### Fixed
- New `create-conn` should override the old, fix #65

## 0.5.14
### Added
- `DTLV_LIB_EXTRACT_DIR` environment variable to allow customization of native
  libraries extraction location.
### Improved
- Use clj-easy/graal-build-time, in anticipation of GraalVM 22.

## 0.5.13

### Improved
- Better robust jar layout for `org.clojars.huahaiy/datalevin-native`

## 0.5.10
### Added
- Release artifact `org.clojars.huahaiy/datalevin-native` on clojars, for
  depending on Datalevin while compiling GraalVM native image. User
  no longer needs to manually compile Datalevin C libraries.

## 0.5.9
### Improved
- Only check to refersh db cache at user facing namespaces, so internal db
  calls work with a consistent db view
- Replace unnecessary expensive calls such as `db/-search` or `db/-datoms` with
  cheaper calls to improve remote store access speed.
- documentation

## 0.5.8

### Improved
- More robust build

## 0.5.5

### Improved
- Wrap all LMDB flags as keywords

## 0.5.4
### Fixed
- Don't do AOT in library, to avoid deps error due to exclusion of graal
### Improved
- Expose all LMDB flags in JVM version of kv store

## 0.5.3
### Added
- Transparent networked client/server mode with role based access control. #46
  and #61
- `dtlv exec` takes input from stdin when no argument is given.
### Improved
- When open db, throw exception when lacking proper file permission

## 0.4.40
### Added
- Transactable entity [Thanks @den1k, #48]
- `clear` function to clear Datalog db

## 0.4.35
### Fixed
- Native uses the same version of LMDB as JVM, #58

## 0.4.32
### Improved
- Remove GraalVM and dtlv specific deps from JVM library jar
- Update deps

## 0.4.31
### Improved
- More robust dependency management
### Fixed
- Replacing giant values, this requires Java 11 [#56]

## 0.4.30
### Fixed
- Transaction of multiple instances of bytes [#52, Thanks @den1k]
- More reflection config in dtlv
- Benchmark deps

## 0.4.29
### Fixed
- Correct handling of rule clauses in dtlv
- Documentation clarification that we do not support "db as a value"

## 0.4.28
### Added
- Datafy/nav for entity [Thanks @den1k]
- Some datom convenience functions, e.g. `datom-eav`, `datom-e`, etc.
### Changed
- Talk to Babashka pods client in transit+json

## 0.4.27
### Added
- Exposed more functions to Babashka pod

## 0.4.26
### Added
- Native Datalevin can now work as a Babashka pod

## 0.4.23
### Added
- Compile to native on Windows and handle Windows path correctly
- `close-db` convenience function to close a Datalog db

## 0.4.21
### Changed
- Compile to Java 8 bytecode instead of 11 to have wider compatibility
- Use UTF-8 throughout for character encoding

## 0.4.20
### Improved
- Improve dtlv REPL (doc f) display

## 0.4.19
### Improved
- Provide Datalevin C source as a zip to help compiling native Datalevin dependency

## 0.4.17
### Improved
- Minor improvement on the command line tool

## 0.4.16
### Changed
- Native image now bundles LMDB

## 0.4.13
### Fixed
- Handle list form in query properly in command line shell [#42]

## 0.4.4
### Changed
- Consolidated all user facing functions to `datalevin.core`, so users don't have to understand and require different namespaces in order to use all features.

## 0.4.0
### Changed
- [**Breaking**] Removed AEV index, as it is not used in query. This reduces storage
  and improves write speed.
- [**Breaking**] Change VAE index to VEA, in preparation for new query engine. Now
  all indices have the same order, just rotated, so merge join is more likely.
- [**Breaking**] Change `open-lmdb` and `close-lmdb` to `open-kv` and `close-kv`,
  `lmdb/transact` to `lmdb/transact-kv`, so they are consistent, easier to
  remember, and distinct from functions in `datalevin.core`.

### Added
- GraalVM native image specific LMDB wrapper. This wrapper allocates buffer
  memory in C and uses our own C comparator instead of doing these work in Java,
  so it is faster.
- Native command line shell, `dtlv`

## 0.3.17
### Changed
- Improve Java interop call performance

## 0.3.16
### Changed
- Allow Java interop calls in where clauses, e.g. `[(.getTime ?date) ?timestamp]`, `[(.after ?date1 ?date2)]`, where the date variables are `:db.type/instance`. [#32]

## 0.3.15
### Changed
- Changed default LMDB write behavior to use writable memory map and
  asynchronous msync, significantly improved write speed for small transactions
  (240X improvement for writing one datom at a time).

## 0.3.14
### Fixed
- Read `:db.type/instant` value as `java.util.Date`, not as `long` [#30]

## 0.3.13
### Fixed
- Fixed error when transacting different data types for an untyped attribute [#28, thx @den1k]

## 0.3.12
### Fixed
- proper exception handling in `lmdb/open-lmdb`

## 0.3.11
### Fixed
- Fixed schema update when reloading data from disk

## 0.3.10
### Fixed
- Fixed `core/get-conn` schema update

## 0.3.9
### Changed
- Remove unnecessary locks in read transaction
- Improved error message and documentation for managing LMDB connection
### Added
- `core/get-conn` and `core/with-conn`

## 0.3.8
### Fixed
-  Correctly handle `init-max-eid` for large values as well.

## 0.3.7
### Fixed
- Fixed regression introduced by 0.3.6, where :ignore value was not considered [#25]

## 0.3.6
### Fixed
- Add headers to key-value store keys, so that range queries work in mixed data tables

## 0.3.5
### Changed
- Expose all data types to key-value store API [#24]

## 0.3.4
### Fixed
- thaw error for large values of `:data` type. [#23]
### Changed
- portable temporary directory. [#20, thx @joinr]

## 0.3.3
### Fixed
- Properly initialize max-eid in `core/empty-db`

## 0.3.2
### Changed
- Add value type for `:db/ident` in implicit schema

## 0.3.1
### Changed
- [**Breaking**] Change argument order of `core/create-conn`, `db/empty-db`
  etc., and put `dir` in front, since it is more likely to be specified than
  `schema` in real use, so users don't have to put `nil` for `schema`.

## 0.2.19
### Fixed
- correct `core/update-schema`

## 0.2.18

### Fixed
- correctly handle `false` value as `:data`
- always clear buffer before putting data in

## 0.2.17

### Fixed
- thaw exception when fetching large values

## 0.2.16

### Changed
- clearer error messages for byte buffer overflow

## 0.2.15

### Fixed
- correct schema update

## 0.2.14

### Added
- `core/schema` and `core/update-schema`

## 0.2.13
### Added
- `core/closed?`

## 0.2.12
### Fixed
- `db/entid` allows 0 as eid

## 0.2.11
### Fixed
- fix test

## 0.2.10

### Fixed
- correct results when there are more than 8 clauses
- correct query result size

## 0.2.9
### Changed
- automatically re-order simple where clauses according to the sizes of result sets
- change system dbi names to avoid potential collisions

### Fixed
- miss function keywords in cache keys

## 0.2.8
### Added
- hash-join optimization [submitted PR #362 to Datascript](https://github.com/tonsky/datascript/pull/362)
- caching DB query results, significant query speed improvement

## 0.2.7
### Fixed
- fix invalid reuse of reader locktable slot [#7](https://github.com/juji-io/datalevin/issues/7)
### Changed
- remove MDB_NOTLS flag to gain significant small writes speed

## 0.2.6
### Fixed
- update existing schema instead of creating new ones

## 0.2.5
### Fixed
- Reset transaction after getting entries
- Only use 24 reader slots

## 0.2.4
### Fixed
- avoid locking primitive [#5](https://github.com/juji-io/datalevin/issues/5)
- create all parent directories if necessary

## 0.2.3
### Fixed
- long out of range error during native compile

## 0.2.2
### Changed
- apply [query/join-tuples optimization](https://github.com/tonsky/datascript/pull/203)
- use array get wherenever we can in query, saw significant improvement in some queries.
- use `db/-first` instead of `(first (db/-datom ..))`, `db/-populated?` instead of `(not-empty (db/-datoms ..)`, as they do not realize the results hence faster.
- storage test improvements

## 0.2.1
### Changed
- use only half of the reader slots, so other processes may read

### Added
- add an arity for `bits/read-buffer` and `bits/put-buffer`
- add `lmdb/closed?`, `lmdb/clear-dbi`, and `lmdb/drop-dbi`

## 0.2.0
### Added
- code samples
- API doc
- `core/close`

## 0.1.0
### Added
- Port datascript 0.18.13<|MERGE_RESOLUTION|>--- conflicted
+++ resolved
@@ -1,16 +1,14 @@
 # Change Log
 
-## WIP
-<<<<<<< HEAD
 
 ### Added
 - [Datalog] new rule solving algorithm
 - [Datalog] materialized views that are automatically maintained
-=======
+
+## WIP
 ### Improved
 - [Datalog] port applicable fixes from Datascript 1.6.4
 - update deps
->>>>>>> d32bfa10
 
 ## 0.9.5 (2024-04-17)
 
