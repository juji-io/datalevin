--- conflicted
+++ resolved
@@ -79,11 +79,7 @@
            (cond
              (= "latest" version)
              (str "{:paths [\"src\"]"
-<<<<<<< HEAD
-                  ":deps { datalevin/datalevin {:local/root \"..\"}
-=======
                   ":deps {datalevin/datalevin {:local/root \"..\"}
->>>>>>> 9b1ee2a1
                   org.clojure/clojure   {:mvn/version \"1.11.1\"}
                   org.lmdbjava/lmdbjava {:mvn/version \"0.8.3\"}
                   com.taoensso/nippy    {:mvn/version \"3.2.0\"}
@@ -146,14 +142,10 @@
 
 
 (def default-versions
-  [;; ["latest" "datomic"]
-<<<<<<< HEAD
-   ;; ["latest" "datascript"]
-   ;; ["0.8.4" "datalevin"]
-=======
+  [
+   ;; ["latest" "datomic"]
    ["latest" "datascript"]
    ["0.8.5" "datalevin"]
->>>>>>> 9b1ee2a1
    ["latest" "datalevin"]])
 
 
