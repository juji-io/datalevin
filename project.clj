(def version "0.7.8")

(defproject datalevin version
  :description "A simple, fast and versatile Datalog database"
  :url "https://github.com/juji-io/datalevin"
  :license {:name "EPL-1.0"
            :url  "https://www.eclipse.org/legal/epl-1.0/"}
  :managed-dependencies
  [[babashka/babashka.pods "0.2.0"]
   [com.cognitect/transit-clj "1.0.329"]
   [com.fasterxml.jackson.core/jackson-core "2.14.1"]
   [com.github.clj-easy/graal-build-time "0.1.4"]
   [com.github.jnr/jnr-ffi "2.2.13"]
   [com.taoensso/encore "3.45.0"]
   [com.taoensso/nippy "3.2.0"]
   [com.taoensso/timbre "6.0.4"]
   [joda-time/joda-time "2.12.2"]
   [me.lemire.integercompression/JavaFastPFOR "0.1.12"]
   [nrepl/bencode "1.1.0"]
   [org.babashka/sci "0.6.37"]
   [org.bouncycastle/bcprov-jdk15on "1.70"]
   [org.clojure/clojure "1.11.1"]
   [org.clojure/tools.cli "1.0.214"]
   [org.clojure/test.check "1.1.1"]
   [org.clojars.huahaiy/dtlvnative-windows-amd64 "0.6.5"]
   [org.clojars.huahaiy/dtlvnative-linux-amd64 "0.6.5"]
   [org.clojars.huahaiy/dtlvnative-macos-amd64 "0.6.5"]
   [org.clojars.huahaiy/dtlvnative-macos-aarch64 "0.6.5"]
   [org.clojars.huahaiy/dtlvnative-macos-aarch64-shared "0.6.5"]
   [org.eclipse.collections/eclipse-collections "11.1.0"]
   [org.graalvm.sdk/graal-sdk "22.3.0"]
   [org.graalvm.nativeimage/svm "22.3.0"]
   [org.graalvm.nativeimage/library-support "22.3.0"]
   [org.lmdbjava/lmdbjava "0.8.2"]
<<<<<<< HEAD
   [org.roaringbitmap/RoaringBitmap "0.9.36"]
   [persistent-sorted-set "0.2.3"]]
=======
   [org.roaringbitmap/RoaringBitmap "0.9.37"]]
>>>>>>> 9cb44940
  :dependencies
  [[org.clojure/clojure :scope "provided"]
   [org.clojars.huahaiy/dtlvnative-macos-aarch64-shared]
   [com.github.jnr/jnr-ffi]
   [org.lmdbjava/lmdbjava]
   [com.taoensso/encore]
   [com.taoensso/nippy]
   [org.babashka/sci]
   [com.fasterxml.jackson.core/jackson-core]
   [org.roaringbitmap/RoaringBitmap]
   [org.eclipse.collections/eclipse-collections]
   [me.lemire.integercompression/JavaFastPFOR]
   [com.cognitect/transit-clj]]
  :source-paths ["src"]
  :java-source-paths ["src/java"]
  :profiles
  {:uberjar        {:main           datalevin.main
                    :aot            [datalevin.main]
                    :jar-inclusions [#"graal" #"test"]
                    :dependencies
                    [[nrepl/bencode]
                     [org.clojure/tools.cli]
                     [org.bouncycastle/bcprov-jdk15on]
                     [com.taoensso/timbre]]}
   :native-uberjar {:aot            [pod.huahaiy.datalevin],
                    :jar-inclusions [#"test"]
                    :uberjar-name   "main.uberjar.jar"}
   :test0-uberjar  {:main         datalevin.test0
                    :uberjar-name "test0.uberjar.jar"}
   :test1-uberjar  {:main         datalevin.test1
                    :uberjar-name "test1.uberjar.jar"}
<<<<<<< HEAD
   :test2-uberjar  {:main         datalevin.test2
                    :uberjar-name "test2.uberjar.jar"}
   :dev            {:main         datalevin.test0
                    :source-paths ["src" "test"]
=======
   :dev            {:main              datalevin.test0
                    :source-paths      ["src" "test"]
>>>>>>> 9cb44940
                    :java-source-paths ["native/src/java"]
                    :jvm-opts
                    ["-XX:+IgnoreUnrecognizedVMOptions"
                     "--add-opens=java.base/java.nio=ALL-UNNAMED"
                     "--add-opens=java.base/sun.nio.ch=ALL-UNNAMED"
                     "--add-opens=java.base/java.lang=ALL-UNNAMED"
                     "--add-opens=java.base/jdk.internal.ref=ALL-UNNAMED"]
                    :dependencies
                    [[org.clojure/test.check]
                     [org.clojure/tools.cli]
                     [org.bouncycastle/bcprov-jdk15on]
                     [com.taoensso/timbre]
                     [nrepl/bencode]
                     [joda-time/joda-time]
                     [babashka/babashka.pods]
                     [org.graalvm.nativeimage/svm]]
                    :global-vars
                    {*print-namespace-maps* false
                     *unchecked-math*       :warn-on-boxed
                     *warn-on-reflection*   true}}}
  :jar-exclusions [#"graal" #"datalevin.ni"]
  :jvm-opts ["-Dclojure.compiler.direct-linking=true"]
  :uberjar-exclusions [#"pod.huahaiy.datalevin-test"]
  :deploy-repositories [["clojars" {:url           "https://repo.clojars.org"
                                    :username      :env/clojars_username
                                    :password      :env/clojars_password
                                    :sign-releases false}]])<|MERGE_RESOLUTION|>--- conflicted
+++ resolved
@@ -32,12 +32,7 @@
    [org.graalvm.nativeimage/svm "22.3.0"]
    [org.graalvm.nativeimage/library-support "22.3.0"]
    [org.lmdbjava/lmdbjava "0.8.2"]
-<<<<<<< HEAD
-   [org.roaringbitmap/RoaringBitmap "0.9.36"]
-   [persistent-sorted-set "0.2.3"]]
-=======
    [org.roaringbitmap/RoaringBitmap "0.9.37"]]
->>>>>>> 9cb44940
   :dependencies
   [[org.clojure/clojure :scope "provided"]
    [org.clojars.huahaiy/dtlvnative-macos-aarch64-shared]
@@ -69,15 +64,8 @@
                     :uberjar-name "test0.uberjar.jar"}
    :test1-uberjar  {:main         datalevin.test1
                     :uberjar-name "test1.uberjar.jar"}
-<<<<<<< HEAD
-   :test2-uberjar  {:main         datalevin.test2
-                    :uberjar-name "test2.uberjar.jar"}
-   :dev            {:main         datalevin.test0
-                    :source-paths ["src" "test"]
-=======
    :dev            {:main              datalevin.test0
                     :source-paths      ["src" "test"]
->>>>>>> 9cb44940
                     :java-source-paths ["native/src/java"]
                     :jvm-opts
                     ["-XX:+IgnoreUnrecognizedVMOptions"
