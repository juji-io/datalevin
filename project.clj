--- conflicted
+++ resolved
@@ -22,30 +22,10 @@
                          [org.clojars.huahaiy/dtlvnative-macos-amd64 "0.4.2"]
                          [org.clojars.huahaiy/dtlvnative-windows-amd64 "0.4.2"]
                          [org.clojars.huahaiy/dtlvnative-linux-amd64 "0.4.2"]
-<<<<<<< HEAD
-                         [babashka/babashka.pods "0.0.1"]
-                         [com.fasterxml.jackson.core/jackson-core "2.12.5"]
-                         [com.cognitect/transit-clj "1.0.324"
-                          ;; :exclusions [com.fasterxml.jackson.core/jackson-core]
-                          ]
-                         [nrepl/bencode "1.1.0"]
-                         [org.graalvm.sdk/graal-sdk "21.1.0"]
-                         [org.graalvm.nativeimage/svm "21.1.0"]
-                         [borkdude/sci "0.2.6"]
-                         [com.taoensso/nippy "3.1.1"]
-                         [org.roaringbitmap/RoaringBitmap "0.9.3"]
-                         [com.taoensso/timbre "5.1.2"]
-                         [persistent-sorted-set "0.1.4"]
-                         [org.bouncycastle/bcprov-jdk15on "1.69"]
-                         [com.clojure-goes-fast/clj-memory-meter "0.1.3"]
-                         [com.github.clj-easy/graal-build-time "0.1.0"]
-                         [org.lmdbjava/lmdbjava "0.8.1"
-=======
                          [org.eclipse.collections/eclipse-collections "11.0.0"]
                          [org.graalvm.sdk/graal-sdk "21.3.0"]
                          [org.graalvm.nativeimage/svm "21.3.0"]
                          [org.lmdbjava/lmdbjava "0.8.2"
->>>>>>> 74b222c4
                           ;; uncomment when run lein codox
                           ;; :exclusions
                           ;; [org.ow2.asm/asm-analysis
