(def version "0.5.27")

(defproject datalevin version
  :description "A simple, fast and versatile Datalog database"
  :url "https://github.com/juji-io/datalevin"
  :license {:name "EPL-1.0"
            :url  "https://www.eclipse.org/legal/epl-1.0/"}
  :managed-dependencies [[org.clojure/clojure "1.10.3"]
                         [org.clojure/tools.cli "1.0.206"]
                         [org.clojure/test.check "1.1.0"]
                         [org.clojars.huahaiy/dtlvnative-macos-amd64 "0.4.2"]
                         [org.clojars.huahaiy/dtlvnative-windows-amd64 "0.4.2"]
                         [org.clojars.huahaiy/dtlvnative-linux-amd64 "0.4.2"]
                         [babashka/babashka.pods "0.0.1"]
                         [com.fasterxml.jackson.core/jackson-core "2.13.0"]
                         [com.cognitect/transit-clj "1.0.324"]
                         [nrepl/bencode "1.1.0"]
                         [org.graalvm.sdk/graal-sdk "21.3.0"]
                         [org.graalvm.nativeimage/svm "21.3.0"]
                         [borkdude/sci "0.2.7"]
                         [com.taoensso/nippy "3.1.1"]
                         [com.taoensso/timbre "5.1.2"]
                         [persistent-sorted-set "0.1.4"]
                         [org.bouncycastle/bcprov-jdk15on "1.69"]
                         [com.clojure-goes-fast/clj-memory-meter "0.1.3"]
                         [com.github.clj-easy/graal-build-time "0.1.4"]
                         [org.roaringbitmap/RoaringBitmap "0.9.22"]
                         [org.lmdbjava/lmdbjava "0.8.2"
                          ;; uncomment when run lein codox
                          ;; :exclusions
                          ;; [org.ow2.asm/asm-analysis
                          ;;  org.ow2.asm/asm-commons
                          ;;  org.ow2.asm/asm-tree
                          ;;  org.ow2.asm/asm-util]
                          ]]
  :dependencies [[org.clojure/clojure :scope "provided"]
                 [org.lmdbjava/lmdbjava]
                 [com.taoensso/nippy]
                 [borkdude/sci]
                 [com.fasterxml.jackson.core/jackson-core]
                 [org.roaringbitmap/RoaringBitmap]
                 [com.cognitect/transit-clj]
                 [persistent-sorted-set]]
  :source-paths ["src"]
  :java-source-paths ["src/java"]
  :profiles {:uberjar        {:main           datalevin.main
                              :aot            [datalevin.main]
                              :jar-inclusions [#"graal"]
                              :dependencies
                              [[nrepl/bencode]
                               [org.clojure/tools.cli]
                               [org.bouncycastle/bcprov-jdk15on]
                               [com.taoensso/timbre]]}
             :native-uberjar {:aot          [pod.huahaiy.datalevin],
                              :uberjar-name "main.uberjar.jar"}
             :test-uberjar   {:main         datalevin.test
                              :uberjar-name "test.uberjar.jar"}
             :dev            {:source-paths      ["src" "test"]
                              :java-source-paths ["native/src/java"]
                              ;; uncomment on java 11 and above
<<<<<<< HEAD
                              :jvm-opts
                              ["--add-opens" "java.base/java.nio=ALL-UNNAMED"
                               "--add-opens" "java.base/sun.nio.ch=ALL-UNNAMED"
                               "--add-opens" "java.base/jdk.internal.ref=ALL-UNNAMED"
                               "-Djdk.attach.allowAttachSelf"]
=======
                              ;; :jvm-opts
                              ;; ["--add-opens" "java.base/java.nio=ALL-UNNAMED"
                              ;;  "--add-opens" "java.base/java.lang=ALL-UNNAMED"
                              ;;  "--add-opens" "java.base/sun.nio.ch=ALL-UNNAMED"
                              ;;  "--add-opens" "java.base/jdk.internal.ref=ALL-UNNAMED"
                              ;;  "-Djdk.attach.allowAttachSelf"]
>>>>>>> fdf6f4d1
                              :dependencies
                              [[org.clojure/test.check]
                               [org.clojure/tools.cli]
                               [org.bouncycastle/bcprov-jdk15on]
                               [com.taoensso/timbre]
                               [nrepl/bencode]
                               [babashka/babashka.pods]
                               [com.clojure-goes-fast/clj-memory-meter]
                               [org.graalvm.nativeimage/svm]]
                              :global-vars
                              {*print-namespace-maps* false
                               *unchecked-math*       :warn-on-boxed
                               *warn-on-reflection*   true}}}
  :jar-exclusions [#"graal"]
  :jvm-opts ["-Dclojure.compiler.direct-linking=true"]
  :uberjar-exclusions [#"pod.huahaiy.datalevin-test"]
  :jvm-opts ["-Dclojure.compiler.direct-linking=true"]
  :deploy-repositories [["clojars" {:url           "https://repo.clojars.org"
                                    :username      :env/clojars_username
                                    :password      :env/clojars_password
                                    :sign-releases false}]]
  :plugins [[lein-codox "0.10.7"]]
  :codox {:output-path "codox"
          :namespaces  [datalevin.core datalevin.client datalevin.interpret]
          :metadata    {:doc/format :markdown}
          :source-uri
          {#"target/classes"
           "https://github.com/juji-io/datalevin/blob/master/src/{classpath}x#L{line}"
           #".*"
           "https://github.com/juji-io/datalevin/blob/master/{filepath}#L{line}"}}
  )<|MERGE_RESOLUTION|>--- conflicted
+++ resolved
@@ -58,20 +58,11 @@
              :dev            {:source-paths      ["src" "test"]
                               :java-source-paths ["native/src/java"]
                               ;; uncomment on java 11 and above
-<<<<<<< HEAD
                               :jvm-opts
                               ["--add-opens" "java.base/java.nio=ALL-UNNAMED"
                                "--add-opens" "java.base/sun.nio.ch=ALL-UNNAMED"
                                "--add-opens" "java.base/jdk.internal.ref=ALL-UNNAMED"
                                "-Djdk.attach.allowAttachSelf"]
-=======
-                              ;; :jvm-opts
-                              ;; ["--add-opens" "java.base/java.nio=ALL-UNNAMED"
-                              ;;  "--add-opens" "java.base/java.lang=ALL-UNNAMED"
-                              ;;  "--add-opens" "java.base/sun.nio.ch=ALL-UNNAMED"
-                              ;;  "--add-opens" "java.base/jdk.internal.ref=ALL-UNNAMED"
-                              ;;  "-Djdk.attach.allowAttachSelf"]
->>>>>>> fdf6f4d1
                               :dependencies
                               [[org.clojure/test.check]
                                [org.clojure/tools.cli]
