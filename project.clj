--- conflicted
+++ resolved
@@ -1,8 +1,4 @@
-<<<<<<< HEAD
-(def version "0.9.7-SNAPSHOT-15")
-=======
-(def version "0.9.8")
->>>>>>> 4ed81a26
+(def version "0.9.8-SNAPSHOT")
 
 (defproject datalevin version
   :description "A simple, fast and versatile Datalog database"
