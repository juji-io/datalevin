#!/bin/bash

set -eou pipefail

app_name=dtlv

test0_name=dtlv-test0

if [ -z "$GRAALVM_HOME" ]; then
    echo "Please set GRAALVM_HOME"
    exit 1
fi

export JAVA_HOME=$GRAALVM_HOME
export PATH=$GRAALVM_HOME/bin:$PATH

export USE_NATIVE_IMAGE_JAVA_PLATFORM_MODULE_SYSTEM=false

MAIN_JAR="target/main.uberjar.jar"

TEST0_JAR="target/test0.uberjar.jar"

#lein clean
#lein with-profile native-uberjar uberjar

#"$GRAALVM_HOME/bin/native-image" \
  #--verbose \
  #--features=InitAtBuildTimeFeature \
  #--add-exports=org.graalvm.nativeimage.builder/com.oracle.svm.core=ALL-UNNAMED \
  #-jar "$MAIN_JAR" ${app_name}

lein clean
lein with-profile test0-uberjar uberjar

<<<<<<< HEAD

"$GRAALVM_HOME/bin/native-image" \
     --verbose \
     --features=InitAtBuildTimeFeature \
     --add-opens "org.graalvm.nativeimage.builder/com.oracle.svm.core=ALL-UNNAMED" \
     -jar "$TEST0_JAR" ${test0_name}

     #--add-opens "org.graalvm.nativeimage.builder/com.oracle.svm.core.option=ALL-UNNAMED" \
     #--add-opens "org.graalvm.nativeimage.builder/com.oracle.svm.core.c=ALL-UNNAMED" \
     #-R:MaxHeapSize=5g \

# lein clean
# lein with-profile test1-uberjar uberjar

# "$GRAALVM_HOME/bin/native-image" -R:MaxHeapSize=5g -jar "$TEST1_JAR" ${test1_name}

# lein clean
# lein with-profile test2-uberjar uberjar

# "$GRAALVM_HOME/bin/native-image" \
#   --verbose \
#   --add-opens "org.graalvm.nativeimage.builder/com.oracle.svm.core=ALL-UNNAMED" \
#   --add-opens "org.graalvm.nativeimage.builder/com.oracle.svm.core.option=ALL-UNNAMED" \
#   --add-opens "org.graalvm.nativeimage.builder/com.oracle.svm.core.c=ALL-UNNAMED" \
#   -R:MaxHeapSize=5g  \
#   -jar "$TEST2_JAR" ${test2_name}
=======
"$GRAALVM_HOME/bin/native-image" -jar "$TEST0_JAR" ${test0_name}
>>>>>>> 9cb44940
<|MERGE_RESOLUTION|>--- conflicted
+++ resolved
@@ -20,45 +20,20 @@
 
 TEST0_JAR="target/test0.uberjar.jar"
 
-#lein clean
-#lein with-profile native-uberjar uberjar
+lein clean
+lein with-profile native-uberjar uberjar
 
-#"$GRAALVM_HOME/bin/native-image" \
-  #--verbose \
-  #--features=InitAtBuildTimeFeature \
-  #--add-exports=org.graalvm.nativeimage.builder/com.oracle.svm.core=ALL-UNNAMED \
-  #-jar "$MAIN_JAR" ${app_name}
+"$GRAALVM_HOME/bin/native-image" \
+  --verbose \
+  --features=InitAtBuildTimeFeature \
+  --add-exports=org.graalvm.nativeimage.builder/com.oracle.svm.core=ALL-UNNAMED \
+  -jar "$MAIN_JAR" ${app_name}
 
 lein clean
 lein with-profile test0-uberjar uberjar
 
-<<<<<<< HEAD
-
 "$GRAALVM_HOME/bin/native-image" \
      --verbose \
      --features=InitAtBuildTimeFeature \
-     --add-opens "org.graalvm.nativeimage.builder/com.oracle.svm.core=ALL-UNNAMED" \
-     -jar "$TEST0_JAR" ${test0_name}
-
-     #--add-opens "org.graalvm.nativeimage.builder/com.oracle.svm.core.option=ALL-UNNAMED" \
-     #--add-opens "org.graalvm.nativeimage.builder/com.oracle.svm.core.c=ALL-UNNAMED" \
-     #-R:MaxHeapSize=5g \
-
-# lein clean
-# lein with-profile test1-uberjar uberjar
-
-# "$GRAALVM_HOME/bin/native-image" -R:MaxHeapSize=5g -jar "$TEST1_JAR" ${test1_name}
-
-# lein clean
-# lein with-profile test2-uberjar uberjar
-
-# "$GRAALVM_HOME/bin/native-image" \
-#   --verbose \
-#   --add-opens "org.graalvm.nativeimage.builder/com.oracle.svm.core=ALL-UNNAMED" \
-#   --add-opens "org.graalvm.nativeimage.builder/com.oracle.svm.core.option=ALL-UNNAMED" \
-#   --add-opens "org.graalvm.nativeimage.builder/com.oracle.svm.core.c=ALL-UNNAMED" \
-#   -R:MaxHeapSize=5g  \
-#   -jar "$TEST2_JAR" ${test2_name}
-=======
-"$GRAALVM_HOME/bin/native-image" -jar "$TEST0_JAR" ${test0_name}
->>>>>>> 9cb44940
+     --add-opens=org.graalvm.nativeimage.builder/com.oracle.svm.core=ALL-UNNAMED \
+     -jar "$TEST0_JAR" ${test0_name}