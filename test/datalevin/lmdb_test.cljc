--- conflicted
+++ resolved
@@ -376,9 +376,6 @@
     (l/close-kv lmdb)
     (u/delete-files dir)))
 
-<<<<<<< HEAD
-(deftest bitmap-test)
-=======
 (deftest multi-threads-put-test
   (let [dir  (u/tmp-dir (str "lmdb-test-" (UUID/randomUUID)))
         lmdb (l/open-kv dir)]
@@ -390,7 +387,6 @@
       (is (= vs (map #(l/get-value lmdb "a" % :long :long) ks))))
     (l/close-kv lmdb)
     (u/delete-files dir)))
->>>>>>> 74b222c4
 
 ;; generative tests
 
