(ns datalevin.bits-test
  (:require
   [datalevin.bits :as sut]
   [datalevin.sparselist :as sl]
   [datalevin.datom :as d]
   [datalevin.constants :as c]
   [clojure.test :refer [deftest is]]
   [clojure.test.check.generators :as gen]
   [clojure.test.check.clojure-test :as test]
   [clojure.test.check.properties :as prop]
   [datalevin.util :as u])
  (:import
   [java.util Arrays Date UUID]
   [java.util.concurrent Semaphore]
   [java.nio ByteBuffer]
   [java.nio.charset StandardCharsets]
   [org.joda.time DateTime]
   [org.roaringbitmap RoaringBitmap]
   [datalevin.sparselist SparseIntArrayList]
   [datalevin.bits Indexable Retrieved]))

;; binary index preserves the order of values

(def e 123456)
(def a 235)
(def g 4792)

(defn- bf-compare
  "Jveg ByteBuffer compareTo is byte-wise signed comparison, not good"
  [^ByteBuffer bf1 ^ByteBuffer bf2]
  (loop []
    (let [v1  (short (bit-and (.get bf1) (short 0xFF)))
          v2  (short (bit-and (.get bf2) (short 0xFF)))
          res (- v1 v2)]
      (if (not (zero? res))
        res
        (let [r1 (.remaining bf1)
              r2 (.remaining bf2)]
          (cond
            (= r1 r2 0)             0
            (and (< 0 r1) (= 0 r2)) 1
            (and (= 0 r1) (< 0 r2)) -1
            :else                   (recur)))))))

;; buffer read/write

(defn- bytes-size-less-than?
  [^long limit ^bytes bs]
  (< (alength bs) limit))

(defn- string-size-less-than?
  [^long limit ^String s]
  (< (alength (.getBytes s StandardCharsets/UTF_8)) limit))

(test/defspec data-generative-test
  100
  (prop/for-all [k gen/any-equatable]
                (let [^ByteBuffer bf (sut/allocate-buffer 16384)]
                  (.clear bf)
                  (sut/put-buffer bf k :data)
                  (.flip bf)
                  (= k (sut/read-buffer bf :data)))))

(test/defspec string-generative-test
  100
  (prop/for-all [k (gen/such-that (partial string-size-less-than? c/+val-bytes-wo-hdr+)
                                  gen/string)]
                (let [^ByteBuffer bf (sut/allocate-buffer 16384)]
                  (.clear bf)
                  (sut/put-buffer bf k :string)
                  (.flip bf)
                  (= k (sut/read-buffer bf :string)))))

(test/defspec int-generative-test
  100
  (prop/for-all [k gen/int]
                (let [^ByteBuffer bf (sut/allocate-buffer 16384)]
                  (.clear bf)
                  (sut/put-buffer bf k :int)
                  (.flip bf)
                  (= k (sut/read-buffer bf :int)))))

(test/defspec int-int-generative-test
  100
  (prop/for-all [k1 gen/int
                 k2 gen/int]
                (let [^ByteBuffer bf (sut/allocate-buffer 16384)]
                  (.clear bf)
                  (sut/put-buffer bf [k1 k2] :int-int)
                  (.flip bf)
                  (= [k1 k2] (sut/read-buffer bf :int-int)))))

(test/defspec doc-info-generative-test
  100
  (prop/for-all [k1 gen/small-integer
                 k2 gen/small-integer
                 k3 (gen/list-distinct gen/small-integer)]
                (let [^ByteBuffer bf (sut/allocate-buffer 16384)
                      ^ints ar       (int-array k3)]
                  (.clear bf)
                  (sut/put-buffer bf [k1 k2 ar] :doc-info)
                  (.flip bf)
                  (let [[k1' k2' ar'] (sut/read-buffer bf :doc-info)]
                    (is (and (= k1 k1')
                             (= k2 k2')
                             (Arrays/equals ar ^ints ar')))))))

(test/defspec pos-info-generative-test
  100
  (prop/for-all [k1 (gen/not-empty (gen/list-distinct gen/small-integer))
                 k2 (gen/not-empty (gen/list-distinct gen/small-integer))]
                (let [^ByteBuffer bf (sut/allocate-buffer 16384)
                      ^ints ar1      (int-array (sort k1))
                      ^ints ar2      (int-array (sort k2))]
                  (.clear bf)
                  (sut/put-buffer bf [ar1 ar2] :pos-info)
                  (.flip bf)
                  (let [[ar1' ar2'] (sut/read-buffer bf :pos-info)]
                    (is (and  (Arrays/equals ar1 ^ints ar1')
                              (Arrays/equals ar2 ^ints ar2')))))))

(test/defspec term-info-generative-test
  100
  (prop/for-all [k1 gen/int
                 k2 (gen/double* {:NaN? false})
                 k3 (gen/vector gen/int)
                 k4 (gen/vector gen/int)]
                (let [^ByteBuffer bf         (sut/allocate-buffer 16384)
                      k2                     (float k2)
                      k3                     (sort k3)
                      ^SparseIntArrayList sl (sl/sparse-arraylist k3 k4)]
                  (.clear bf)
                  (sut/put-buffer bf [k1 k2 sl] :term-info)
                  (.flip bf)
                  (= [k1 k2 sl] (sut/read-buffer bf :term-info)))))

(test/defspec long-generative-test
  100
  (prop/for-all [k gen/large-integer]
                (let [^ByteBuffer bf (sut/allocate-buffer 16384)]
                  (.clear bf)
                  (sut/put-buffer bf k :long)
                  (.flip bf)
                  (= k (sut/read-buffer bf :long)))))

(test/defspec double-generative-test
  100
  (prop/for-all [k (gen/double* {:NaN? false})]
                (let [^ByteBuffer bf (sut/allocate-buffer 16384)]
                  (.clear bf)
                  (sut/put-buffer bf k :double)
                  (.flip bf)
                  (= k (sut/read-buffer bf :double)))))

(test/defspec float-generative-test
  100
  (prop/for-all [k (gen/double* {:NaN? false})]
                (let [f              (float k)
                      ^ByteBuffer bf (sut/allocate-buffer 16384)]
                  (.clear bf)
                  (sut/put-buffer bf f :float)
                  (.flip bf)
                  (= f (sut/read-buffer bf :float)))))

(def gen-bigint (gen/such-that
                  #(= clojure.lang.BigInt (type %))
                  gen/size-bounded-bigint))

(defn bigint-test
  [i j]
  (let [^ByteBuffer bf  (sut/allocate-buffer 816384)
        ^ByteBuffer bf1 (sut/allocate-buffer 816384)
        ^BigInteger m   (.toBigInteger ^clojure.lang.BigInt i)
        ^BigInteger n   (.toBigInteger ^clojure.lang.BigInt j)]
    (.clear bf)
    (sut/put-buffer bf m :bigint)
    (.flip bf)
    (.clear bf1)
    (sut/put-buffer bf1 n :bigint)
    (.flip bf1)
    (if (< (.compareTo m n) 0)
      (is (< (bf-compare bf bf1) 0))
      (if (= (.compareTo m n) 0)
        (is (= (bf-compare bf bf1) 0))
        (is (> (bf-compare bf bf1) 0))))
    (.rewind bf)
    (.rewind bf1)
    (let [^BigInteger m1 (sut/read-buffer bf :bigint)
          ^BigInteger n1 (sut/read-buffer bf1 :bigint)]
      (is (= (.compareTo m m1) 0))
      (is (= (.compareTo n n1) 0))
      (if (< (.compareTo m n) 0)
        (is (< (.compareTo m1 n1) 0))
        (if (= (.compareTo m n) 0)
          (is (= (.compareTo m1 n1) 0))
          (is (> (.compareTo m1 n1) 0)))))))

(test/defspec bigint-generative-test
  100
  (prop/for-all [i gen-bigint
                 j gen-bigint]
                (bigint-test i j)))

(defn bigdec-test
  [vi vj si sj]
  (let [^ByteBuffer bf  (sut/allocate-buffer 816384)
        ^ByteBuffer bf1 (sut/allocate-buffer 816384)
        ^BigInteger vi  (.toBigInteger ^clojure.lang.BigInt vi)
        ^BigInteger vj  (.toBigInteger ^clojure.lang.BigInt vj)
        ^BigDecimal m   (BigDecimal. vi ^int si)
        ^BigDecimal n   (BigDecimal. vj ^int sj)]
    (.clear bf)
    (sut/put-buffer bf m :bigdec)
    (.flip bf)
    (.clear bf1)
    (sut/put-buffer bf1 n :bigdec)
    (.flip bf1)
    (if (< (.compareTo m n) 0)
      (is (< (bf-compare bf bf1) 0))
      (if (= (.compareTo m n) 0)
        (is (= (bf-compare bf bf1) 0))
        (is (> (bf-compare bf bf1) 0))))
    (.rewind bf)
    (.rewind bf1)
    (let [^BigDecimal m1 (sut/read-buffer bf :bigdec)
          ^BigDecimal n1 (sut/read-buffer bf1 :bigdec)]
      (is (= (.compareTo m m1) 0))
      (is (= (.compareTo n n1) 0))
      (if (< (.compareTo m n) 0)
        (is (< (.compareTo m1 n1) 0))
        (if (= (.compareTo m n) 0)
          (is (= (.compareTo m1 n1) 0))
          (is (> (.compareTo m1 n1) 0)))))))

(test/defspec bigdec-generative-test
  100
  (prop/for-all [vi gen-bigint
                 vj gen-bigint
                 si gen/small-integer
                 sj gen/small-integer]
                (bigdec-test vi vj si sj)))

(test/defspec bytes-generative-test
  100
  (prop/for-all [^bytes k (gen/not-empty gen/bytes)]
                (let [^ByteBuffer bf (sut/allocate-buffer 16384)]
                  (.clear bf)
                  (sut/put-buffer bf k :bytes)
                  (.flip bf)
                  (Arrays/equals k ^bytes (sut/read-buffer bf :bytes)))))

(test/defspec byte-generative-test
  100
  (prop/for-all [k gen/byte]
                (let [^ByteBuffer bf (sut/allocate-buffer 16384)]
                  (.clear bf)
                  (sut/put-buffer bf k :byte)
                  (.flip bf)
                  (= k (sut/read-buffer bf :byte)))))

(test/defspec keyword-generative-test
  100
  (prop/for-all [k gen/keyword-ns]
                (let [^ByteBuffer bf (sut/allocate-buffer 16384)]
                  (.clear bf)
                  (sut/put-buffer bf k :keyword)
                  (.flip bf)
                  (= k (sut/read-buffer bf :keyword)))))

(test/defspec symbol-generative-test
  100
  (prop/for-all [k gen/symbol-ns]
                (let [^ByteBuffer bf (sut/allocate-buffer 16384)]
                  (.clear bf)
                  (sut/put-buffer bf k :symbol)
                  (.flip bf)
                  (= k (sut/read-buffer bf :symbol)))))

(test/defspec boolean-generative-test
  100
  (prop/for-all [k gen/boolean]
                (let [^ByteBuffer bf (sut/allocate-buffer 16384)]
                  (.clear bf)
                  (sut/put-buffer bf k :boolean)
                  (.flip bf)
                  (= k (sut/read-buffer bf :boolean)))))

(test/defspec instant-generative-test
  100
  (prop/for-all [k gen/int]
                (let [^ByteBuffer bf (sut/allocate-buffer 16384)
                      d              (Date. ^long k)]
                  (.clear bf)
                  (sut/put-buffer bf d :instant)
                  (.flip bf)
                  (= d (sut/read-buffer bf :instant)))))

(test/defspec instant-compare-test
  100
  (prop/for-all [k gen/int
                 k1 gen/int]
                (let [^ByteBuffer bf  (sut/allocate-buffer (inc Long/BYTES))
                      ^ByteBuffer bf1 (sut/allocate-buffer (inc Long/BYTES))
                      d               (Date. ^long k)
                      d1              (Date. ^long k1)
                      sign            (fn [^long diff]
                                        (cond
                                          (< 0 diff) 1
                                          (= 0 diff) 0
                                          (< diff 0) -1))]
                  (.clear bf)
                  (sut/put-buffer bf d :instant)
                  (.flip bf)
                  (.clear bf1)
                  (sut/put-buffer bf1 d1 :instant)
                  (.flip bf1)
                  (= (sign (- ^long k ^long k1)) (sign (bf-compare bf bf1))))))

(test/defspec uuid-generative-test
  100
  (prop/for-all [k gen/uuid]
                (let [^ByteBuffer bf (sut/allocate-buffer 16384)]
                  (.clear bf)
                  (sut/put-buffer bf k :uuid)
                  (.flip bf)
                  (= k (sut/read-buffer bf :uuid)))))

(deftest datom-test
  (let [d1             (d/datom 1 :pet/name "Mr. Kitty")
        ^ByteBuffer bf (sut/allocate-buffer 16384)]
    (.clear bf)
    (sut/put-buffer bf d1 :datom)
    (.flip bf)
    (is (= d1 (sut/deserialize (sut/serialize d1))))
    (is (= d1 (sut/read-buffer bf :datom)))))

(test/defspec datom-generative-test
  100
  (prop/for-all [e gen/large-integer
                 a gen/keyword-ns
                 v gen/any-equatable
                 t gen/large-integer]
                (let [^ByteBuffer bf (sut/allocate-buffer 16384)
                      d              (d/datom e a v t)]
                  (.clear bf)
                  (sut/put-buffer bf d :datom)
                  (.flip bf)
                  (is (= d (sut/read-buffer bf :datom))))))

(test/defspec attr-generative-test
  100
  (prop/for-all [k gen/keyword-ns]
                (let [^ByteBuffer bf (sut/allocate-buffer 16384)]
                  (.clear bf)
                  (sut/put-buffer bf k :attr)
                  (.flip bf)
                  (= k (sut/read-buffer bf :attr)))))

;; extrema bounds

(defn test-extrema
  [v d dmin dmax]
  (let [^ByteBuffer bf  (sut/allocate-buffer 16384)
        ^ByteBuffer bf1 (sut/allocate-buffer 16384)]
    (.clear bf)
    (sut/put-buffer bf d :avg)
    (.flip bf)
    (.clear bf1)
    (sut/put-buffer bf1 dmin :avg)
    (.flip bf1)
    (is (>= (bf-compare bf bf1) 0)
        (do
          (.rewind bf)
          (.rewind bf1)
          (str "v: " v
               " d: " (sut/hexify (sut/get-bytes bf))
               " dmin: " (sut/hexify (sut/get-bytes bf1)))))
    (.clear bf1)
    (sut/put-buffer bf1 dmax :avg)
    (.flip bf1)
    (.rewind bf)
    (is (<= (bf-compare bf bf1) 0))
    (.clear bf)
    (sut/put-buffer bf d :veg)
    (.flip bf)
    (.clear bf1)
    (sut/put-buffer bf1 dmin :veg)
    (.flip bf1)
    ;; TODO deal with occasional fail here, basically, empty character
    #_(is (>=(bf-compare bf bf1) 0)
          (do
            (.rewind bf)
            (.rewind bf1)
            (str "v: " v
                 " d: " (sut/hexify (sut/get-bytes bf))
                 " dmin: " (sut/hexify (sut/get-bytes bf1)))))
    (.clear bf1)
    (sut/put-buffer bf1 dmax :veg)
    (.flip bf1)
    (.rewind bf)
    (is (<= (bf-compare bf bf1) 0))))

(test/defspec keyword-extrema-generative-test
  100
  (prop/for-all
    [v  gen/keyword-ns]
    (test-extrema v
                  (sut/indexable e a v :db.type/keyword g)
                  (sut/indexable e a c/v0 :db.type/keyword c/g0)
                  (sut/indexable e a c/vmax :db.type/keyword c/gmax))))

(test/defspec symbol-extrema-generative-test
  100
  (prop/for-all
    [v  gen/symbol-ns]
    (test-extrema v
                  (sut/indexable e a v :db.type/symbol g)
                  (sut/indexable e a c/v0 :db.type/symbol c/g0)
                  (sut/indexable e a c/vmax :db.type/symbol c/gmax))))

;; null character "^@" is a special case
(test/defspec string-extrema-generative-test
  100
  (prop/for-all
    [v  (gen/such-that #(and (string-size-less-than? c/+val-bytes-wo-hdr+ %)
                             (not= "^@" %))
                       gen/string)]
    (test-extrema v
                  (sut/indexable e a v :db.type/string g)
                  (sut/indexable e a c/v0 :db.type/string c/g0)
                  (sut/indexable e a c/vmax :db.type/string c/gmax))))

(test/defspec boolean-extrema-generative-test
  5
  (prop/for-all
    [v  gen/boolean]
    (test-extrema v
                  (sut/indexable e a v :db.type/boolean g)
                  (sut/indexable e a c/v0 :db.type/boolean c/g0)
                  (sut/indexable e a c/vmax :db.type/boolean c/gmax))))

(test/defspec long-extrema-generative-test
  100
  (prop/for-all
    [v  gen/large-integer]
    (test-extrema v
                  (sut/indexable e a v :db.type/long g)
                  (sut/indexable e a c/v0 :db.type/long c/g0)
                  (sut/indexable e a c/vmax :db.type/long c/gmax))))

(test/defspec double-extrema-generative-test
  100
  (prop/for-all
    [v (gen/double* {:NaN? false})]
    (test-extrema v
                  (sut/indexable e a v :db.type/double g)
                  (sut/indexable e a c/v0 :db.type/double c/g0)
                  (sut/indexable e a c/vmax :db.type/double c/gmax))))

(test/defspec float-extrema-generative-test
  100
  (prop/for-all
    [v (gen/double* {:NaN? false})]
    (let [f (float v)]
      (test-extrema f
                    (sut/indexable e a f :db.type/float g)
                    (sut/indexable e a c/v0 :db.type/float c/g0)
                    (sut/indexable e a c/vmax :db.type/float c/gmax)))))

(test/defspec ref-extrema-generative-test
  100
  (prop/for-all
    [v  gen/nat]
    (test-extrema v
                  (sut/indexable e a v :db.type/ref g)
                  (sut/indexable e a c/v0 :db.type/ref c/g0)
                  (sut/indexable e a c/vmax :db.type/ref c/gmax))))

(test/defspec uuid-extrema-generative-test
  100
  (prop/for-all
    [v  gen/uuid]
    (test-extrema v
                  (sut/indexable e a v :db.type/uuid g)
                  (sut/indexable e a c/v0 :db.type/uuid c/g0)
                  (sut/indexable e a c/vmax :db.type/uuid c/gmax))))

(test/defspec bigint-extrema-generative-test
  100
  (prop/for-all
    [i  gen-bigint]
    (let [^BigInteger v (.toBigInteger ^clojure.lang.BigInt i)]
      (test-extrema v
                    (sut/indexable e a v :db.type/bigint g)
                    (sut/indexable e a c/v0 :db.type/bigint c/g0)
                    (sut/indexable e a c/vmax :db.type/bigint c/gmax)))))

(test/defspec bigdec-extrema-generative-test
  100
  (prop/for-all
    [i  gen-bigint
     s gen/small-integer]
    (let [^BigInteger n (.toBigInteger ^clojure.lang.BigInt i)
          ^BigDecimal v (BigDecimal. n ^int s)]
      (test-extrema v
                    (sut/indexable e a v :db.type/bigdec g)
                    (sut/indexable e a c/v0 :db.type/bigdec c/g0)
                    (sut/indexable e a c/vmax :db.type/bigdec c/gmax)))))

;; orders

<<<<<<< HEAD
(defn- veg-test
  [v e1 v1 ^Indexable d ^Indexable d1]
=======
(defn- same-sign?
  [^long x ^long y]
  (or (= x y 0)
      (and (< x 0) (< y 0))
      (and (> x 0) (> y 0))))

(defn- ave-test
  [v e1 a1 v1 ^Indexable d ^Indexable d1]
>>>>>>> 9b1ee2a1
  (let [^ByteBuffer bf  (sut/allocate-buffer 16384)
        ^ByteBuffer bf1 (sut/allocate-buffer 16384)
        _               (.clear ^ByteBuffer bf)
        _               (sut/put-buffer bf d :veg)
        _               (.flip ^ByteBuffer bf)
        _               (.clear ^ByteBuffer bf1)
        _               (sut/put-buffer bf1 d1 :veg)
        _               (.flip ^ByteBuffer bf1)
<<<<<<< HEAD
        ^long res       (bf-compare bf bf1)
        v-cmp           (compare v v1)]
    (if (= v-cmp 0)
      (if (= e e1)
        (is (= res 0))
        (if (< ^long e ^long e1)
          (is (< res 0))
          (is (> res 0))))
      (if (< v-cmp 0)
        (is (< res 0))
        (is (> res 0))))
=======
        ^long res       (bf-compare bf bf1)]
    (is (same-sign? res (u/combine-cmp (compare a a1)
                                       (compare v v1)
                                       (compare e v1))))
>>>>>>> 9b1ee2a1
    (.rewind ^ByteBuffer bf)
    (let [^Retrieved r (sut/read-buffer bf :veg)]
      (is (= e (.-e r)))
      (is (= v (.-v r))))
    (.rewind ^ByteBuffer bf1)
    (let [^Retrieved r (sut/read-buffer bf1 :veg)]
      (is (= e1 (.-e r)))
      (is (= v1 (.-v r))))))

(defn- avg-test
  [v a1 v1 ^Indexable d ^Indexable d1]
  (let [^ByteBuffer bf  (sut/allocate-buffer 16384)
        ^ByteBuffer bf1 (sut/allocate-buffer 16384)
        _               (.clear ^ByteBuffer bf)
        _               (sut/put-buffer bf d :avg)
        _               (.flip ^ByteBuffer bf)
        _               (.clear ^ByteBuffer bf1)
        _               (sut/put-buffer bf1 d1 :avg)
        _               (.flip ^ByteBuffer bf1)
<<<<<<< HEAD
        ^long  res      (bf-compare bf bf1)
        v-cmp           (compare v v1)]
    (if (= a a1)
      (if (= v-cmp 0)
        (is (= res 0))
        (if (< v-cmp 0)
          (is (< res 0))
          (is (> res 0))))
      (if (< ^int a ^int a1)
        (is (< res 0))
        (is (> res 0))))
=======
        ^long  res      (bf-compare bf bf1)]
    (is (same-sign? res (u/combine-cmp (compare e e1)
                                       (compare a a1)
                                       (compare v v1))))
>>>>>>> 9b1ee2a1
    (.rewind ^ByteBuffer bf)
    (let [^Retrieved r (sut/read-buffer bf :avg)]
      (is (= a (.-a r)))
      (is (= v (.-v r))))
    (.rewind ^ByteBuffer bf1)
    (let [^Retrieved r (sut/read-buffer bf1 :avg)]
      (is (= a1 (.-a r)))
      (is (= v1 (.-v r))))))

<<<<<<< HEAD
(defn- eag-test
  [e1 a1 ^Indexable d ^Indexable d1]
=======
(defn- vea-test
  [v v1 e1 a1 ^Indexable d ^Indexable d1]
>>>>>>> 9b1ee2a1
  (let [^ByteBuffer bf  (sut/allocate-buffer 16384)
        ^ByteBuffer bf1 (sut/allocate-buffer 16384)
        _               (.clear ^ByteBuffer bf)
        _               (sut/put-buffer bf d :eag)
        _               (.flip ^ByteBuffer bf)
        _               (.clear ^ByteBuffer bf1)
        _               (sut/put-buffer bf1 d1 :eag)
        _               (.flip ^ByteBuffer bf1)
        ^long  res      (bf-compare bf bf1)]
    (is (same-sign? res (u/combine-cmp (compare v v1)
                                       (compare e e1)
                                       (compare a a1))))
    (.rewind ^ByteBuffer bf)
    (let [^Retrieved r (sut/read-buffer bf :eag)]
      (is (= e (.-e r)))
      (is (= a (.-a r))))
    (.rewind ^ByteBuffer bf1)
    (let [^Retrieved r (sut/read-buffer bf1 :eag)]
      (is (= e1 (.-e r)))
<<<<<<< HEAD
      (is (= a1 (.-a r))))))
=======
      (is (= a1 (.-a r)))
      (is (= v1 (.-v r))))))
>>>>>>> 9b1ee2a1

(test/defspec eag-generative-test
  100
  (prop/for-all
    [e1 (gen/large-integer* {:min c/e0})
     a1 gen/nat
<<<<<<< HEAD
     v  (gen/large-integer* {:min c/e0})]
    (eag-test e1 a1
              (sut/indexable e a v :db.type/ref g)
              (sut/indexable e1 a1 v :db.type/ref g))))
=======
     v  (gen/large-integer* {:min c/e0})
     v1 (gen/large-integer* {:min c/e0})]
    (vea-test v v1 e1 a1
              (sut/indexable e a v :db.type/ref)
              (sut/indexable e1 a1 v1 :db.type/ref))))
>>>>>>> 9b1ee2a1

(test/defspec instant-avg-generative-test
  100
  (prop/for-all
    [e1 (gen/large-integer* {:min c/e0})
     a1 gen/nat
     v1 gen/int
     v gen/int]
    (let [v'  (Date. ^long v)
          v1' (Date. ^long v1)]
      (avg-test v' a1 v1'
                (sut/indexable e a v' :db.type/instant g)
                (sut/indexable e1 a1 v1' :db.type/instant g)))))

(test/defspec instant-veg-generative-test
  100
  (prop/for-all
    [e1 (gen/large-integer* {:min c/e0})
     a1 gen/nat
     v1 gen/int
     v gen/int]
    (let [v'  (Date. ^long v)
          v1' (Date. ^long v1)]
      (veg-test v' e1 v1'
                (sut/indexable e a v' :db.type/instant g)
                (sut/indexable e1 a1 v1' :db.type/instant g)))))

(test/defspec keyword-avg-generative-test
  100
  (prop/for-all
    [e1 (gen/large-integer* {:min c/e0})
     a1 gen/nat
     v1 gen/keyword-ns
     v gen/keyword-ns]
    (avg-test v a1 v1
              (sut/indexable e a v :db.type/keyword g)
              (sut/indexable e1 a1 v1 :db.type/keyword g))))

(test/defspec keyword-veg-generative-test
  100
  (prop/for-all
    [e1 (gen/large-integer* {:min c/e0})
     a1 gen/nat
     v1 gen/keyword-ns
     v gen/keyword-ns]
    (veg-test v e1 v1
              (sut/indexable e a v :db.type/keyword g)
              (sut/indexable e1 a1 v1 :db.type/keyword g))))

(test/defspec symbol-avg-generative-test
  100
  (prop/for-all
    [e1 (gen/large-integer* {:min c/e0})
     a1 gen/nat
     v1 gen/symbol-ns
     v gen/symbol-ns]
    (avg-test v a1 v1
              (sut/indexable e a v :db.type/symbol g)
              (sut/indexable e1 a1 v1 :db.type/symbol g))))

(test/defspec symbol-veg-generative-test
  100
  (prop/for-all
    [e1 (gen/large-integer* {:min c/e0})
     a1 gen/nat
     v1 gen/symbol-ns
     v  gen/symbol-ns]
    (veg-test v e1 v1
              (sut/indexable e a v :db.type/symbol g)
              (sut/indexable e1 a1 v1 :db.type/symbol g))))

(test/defspec string-avg-generative-test
  100
  (prop/for-all
    [e1 (gen/large-integer* {:min c/e0})
     a1 gen/nat
     v1 gen/string
     v  gen/string]
    (avg-test v a1 v1
              (sut/indexable e a v :db.type/string g)
              (sut/indexable e1 a1 v1 :db.type/string g))))

(test/defspec string-veg-generative-test
  100
  (prop/for-all
    [e1 (gen/large-integer* {:min c/e0})
     a1 gen/nat
     v1 gen/string
     v  gen/string]
    (veg-test v e1 v1
              (sut/indexable e a v :db.type/string g)
              (sut/indexable e1 a1 v1 :db.type/string g))))

(test/defspec bigint-avg-generative-test
  100
  (prop/for-all
    [e1 (gen/large-integer* {:min c/e0})
     a1 gen/nat
     i1 gen-bigint
     i  gen-bigint]
    (let [^BigInteger v1 (.toBigInteger ^clojure.lang.BigInt i1)
          ^BigInteger v  (.toBigInteger ^clojure.lang.BigInt i)]
      (avg-test v a1 v1
                (sut/indexable e a v :db.type/bigint g)
                (sut/indexable e1 a1 v1 :db.type/bigint g)))))

(test/defspec bigint-veg-generative-test
  100
  (prop/for-all
    [e1 (gen/large-integer* {:min c/e0})
     a1 gen/nat
     i1 gen-bigint
     i  gen-bigint]
    (let [^BigInteger v1 (.toBigInteger ^clojure.lang.BigInt i1)
          ^BigInteger v  (.toBigInteger ^clojure.lang.BigInt i)]
      (veg-test v e1 v1
                (sut/indexable e a v :db.type/bigint g)
                (sut/indexable e1 a1 v1 :db.type/bigint g)))))

(test/defspec bigdec-avg-generative-test
  100
  (prop/for-all
    [e1 (gen/large-integer* {:min c/e0})
     a1 gen/nat
     i1 gen-bigint
     i  gen-bigint]
    (let [^BigInteger u1 (.toBigInteger ^clojure.lang.BigInt i1)
          ^BigInteger u  (.toBigInteger ^clojure.lang.BigInt i)
          v1             (BigDecimal. u1 -10)
          v              (BigDecimal. u -10)]
      (avg-test v a1 v1
                (sut/indexable e a v :db.type/bigdec g)
                (sut/indexable e1 a1 v1 :db.type/bigdec g)))))

(test/defspec bigdec-veg-generative-test
  100
  (prop/for-all
    [e1 (gen/large-integer* {:min c/e0})
     a1 gen/nat
     i1 gen-bigint
     i  gen-bigint]
    (let [^BigInteger u1 (.toBigInteger ^clojure.lang.BigInt i1)
          ^BigInteger u  (.toBigInteger ^clojure.lang.BigInt i)
          v1             (BigDecimal. u1 -10)
          v              (BigDecimal. u -10)]
      (veg-test v e1 v1
                (sut/indexable e a v :db.type/bigdec g)
                (sut/indexable e1 a1 v1 :db.type/bigdec g)))))

(test/defspec string-veg-generative-test
  100
  (prop/for-all
    [e1 (gen/large-integer* {:min c/e0})
     a1 gen/nat
     v1 gen/string
     v  gen/string]
    (veg-test v e1 v1
              (sut/indexable e a v :db.type/string g)
              (sut/indexable e1 a1 v1 :db.type/string g))))

(test/defspec boolean-avg-generative-test
  100
  (prop/for-all
    [e1 (gen/large-integer* {:min c/e0})
     a1 gen/nat
     v1 gen/boolean
     v  gen/boolean]
    (avg-test v a1 v1
              (sut/indexable e a v :db.type/boolean g)
              (sut/indexable e1 a1 v1 :db.type/boolean g))))

(test/defspec boolean-veg-generative-test
  100
  (prop/for-all
    [e1 (gen/large-integer* {:min c/e0})
     a1 gen/nat
     v1 gen/boolean
     v  gen/boolean]
    (veg-test v e1 v1
              (sut/indexable e a v :db.type/boolean g)
              (sut/indexable e1 a1 v1 :db.type/boolean g))))

(test/defspec long-avg-generative-test
  100
  (prop/for-all
    [e1 (gen/large-integer* {:min c/e0})
     a1 gen/nat
     v1 gen/large-integer
     v  gen/large-integer]
    (avg-test v a1 v1
              (sut/indexable e a v :db.type/long g)
              (sut/indexable e1 a1 v1 :db.type/long g))))


(test/defspec long-veg-generative-test
  100
  (prop/for-all
    [e1 (gen/large-integer* {:min c/e0})
     a1 gen/nat
     v1 gen/large-integer
     v  gen/large-integer]
    (veg-test v e1 v1
              (sut/indexable e a v :db.type/long g)
              (sut/indexable e1 a1 v1 :db.type/long g))))

(test/defspec double-avg-generative-test
  100
  (prop/for-all
    [e1 (gen/large-integer* {:min c/e0})
     a1 gen/nat
     v1 (gen/double* {:NaN? false})
     v  (gen/double* {:NaN? false})]
    (avg-test v a1 v1
              (sut/indexable e a v :db.type/double g)
              (sut/indexable e1 a1 v1 :db.type/double g))))

(test/defspec double-veg-generative-test
  100
  (prop/for-all
    [e1 (gen/large-integer* {:min c/e0})
     a1 gen/nat
     v1 (gen/double* {:NaN? false})
     v  (gen/double* {:NaN? false})]
    (veg-test v e1 v1
              (sut/indexable e a v :db.type/double g)
              (sut/indexable e1 a1 v1 :db.type/double g))))

(test/defspec float-avg-generative-test
  100
  (prop/for-all
    [e1 (gen/large-integer* {:min c/e0})
     a1 gen/nat
     v1 (gen/double* {:NaN? false})
     v  (gen/double* {:NaN? false})]
    (let [f1 (float v1)
          f  (float v)]
      (avg-test f a1 f1
                (sut/indexable e a f :db.type/float g)
                (sut/indexable e1 a1 f1 :db.type/float g)))))

(test/defspec float-veg-generative-test
  100
  (prop/for-all
    [e1 (gen/large-integer* {:min c/e0})
     a1 gen/nat
     v1 (gen/double* {:NaN? false})
     v  (gen/double* {:NaN? false})]
    (let [f1 (float v1)
          f  (float v)]
      (veg-test f e1 f1
                (sut/indexable e a f :db.type/float g)
                (sut/indexable e1 a1 f1 :db.type/float g)))))

(test/defspec uuid-avg-generative-test
  50
  (prop/for-all
    [v  gen/uuid]
    (let [^ByteBuffer bf (sut/allocate-buffer 16384)
          ^Indexable d   (sut/indexable e a v :db.type/uuid g)
          _              (.clear ^ByteBuffer bf)
          _              (sut/put-buffer bf d :avg)
          _              (.flip ^ByteBuffer bf)
          ^Retrieved r   (sut/read-buffer bf :avg)]
      (is (= a (.-a r)))
      (is (= v (.-v r))))))

(test/defspec uuid-veg-generative-test
  50
  (prop/for-all
    [v  gen/uuid]
    (let [^ByteBuffer bf (sut/allocate-buffer 16384)
          ^Indexable d   (sut/indexable e a v :db.type/uuid g)
          _              (.clear ^ByteBuffer bf)
          _              (sut/put-buffer bf d :veg)
          _              (.flip ^ByteBuffer bf)
          ^Retrieved r   (sut/read-buffer bf :veg)]
      (is (= e (.-e r)))
      (is (= v (.-v r))))))

(test/defspec bytes-avg-generative-test
  50
  (prop/for-all
    [v  (gen/such-that (partial bytes-size-less-than? c/+val-bytes-wo-hdr+)
                       gen/bytes)]
    (let [^ByteBuffer bf (sut/allocate-buffer 16384)
          ^Indexable d   (sut/indexable e a v :db.type/bytes g)
          _              (.clear ^ByteBuffer bf)
          _              (sut/put-buffer bf d :avg)
          _              (.flip ^ByteBuffer bf)
          ^Retrieved r   (sut/read-buffer bf :avg)]
      (is (= a (.-a r)))
      (is (Arrays/equals ^bytes v ^bytes (.-v r))))))

(test/defspec bytes-veg-generative-test
  50
  (prop/for-all
    [v  (gen/such-that (partial bytes-size-less-than? c/+val-bytes-wo-hdr+)
                       gen/bytes)]
    (let [^ByteBuffer bf (sut/allocate-buffer 16384)
          ^Indexable d   (sut/indexable e a v :db.type/bytes g)
          _              (.clear ^ByteBuffer bf)
          _              (sut/put-buffer bf d :veg)
          _              (.flip ^ByteBuffer bf)
          ^Retrieved r   (sut/read-buffer bf :veg)]
      (is (= e (.-e r)))
      (is (Arrays/equals ^bytes v ^bytes (.-v r))))))

(defn data-size-less-than?
  [^long limit data]
  (< (alength ^bytes (sut/serialize data)) limit))

(test/defspec data-avg-generative-test
  50
  (prop/for-all
    [v  (gen/such-that (partial data-size-less-than? c/+val-bytes-wo-hdr+)
                       gen/any-equatable)]
    (let [^ByteBuffer bf (sut/allocate-buffer 16384)
          ^Indexable d   (sut/indexable e a v nil g)
          _              (.clear ^ByteBuffer bf)
          _              (sut/put-buffer bf d :avg)
          _              (.flip ^ByteBuffer bf)
          ^Retrieved r   (sut/read-buffer bf :avg)]
      (is (= a (.-a r)))
      (is (= v (.-v r))))))

(test/defspec data-veg-generative-test
  50
  (prop/for-all
    [v  (gen/such-that (partial data-size-less-than? c/+val-bytes-wo-hdr+)
                       gen/any-equatable)]
    (let [^ByteBuffer bf (sut/allocate-buffer 16384)
          ^Indexable d   (sut/indexable e a v nil g)
          _              (.clear ^ByteBuffer bf)
          _              (sut/put-buffer bf d :veg)
          _              (.flip ^ByteBuffer bf)
          ^Retrieved r   (sut/read-buffer bf :veg)]
      (is (= e (.-e r)))
      (is (= v (.-v r))))))

(deftest bitmap-roundtrip-test
  (let [rr  (RoaringBitmap/bitmapOf (int-array [1 2 3 1000]))
        rr1 (sut/bitmap [1 2 3 1000])
        bf  (sut/allocate-buffer 16384)]
    (is (= rr rr1))
    (is (= 1000 (.select rr 3)))
    (is (= (.getCardinality rr) 4))
    (sut/put-buffer bf rr :bitmap)
    (.flip bf)
    (let [^RoaringBitmap rr1 (sut/read-buffer bf :bitmap)]
      (is (.equals rr rr1)))
    (sut/bitmap-add rr 4)
    (is (= 4 (.select rr 3)))
    (sut/bitmap-del rr 4)
    (is (= 1000 (.select rr 3)))))

(deftest data-serialize-test
  ;; TODO somehow this doesn't work in graal
  (when-not (u/graal?)
    (let [d1  (DateTime.)
          bs1 (sut/serialize d1)]
      (is (instance? org.joda.time.DateTime (sut/deserialize bs1))))
    (let [d  (Semaphore. 1)
          bs (sut/serialize d)]
      (is (not (instance? java.util.concurrent.Semaphore (sut/deserialize bs))))
      (binding [c/*data-serializable-classes* #{"java.util.concurrent.Semaphore"}]
        (is (instance? java.util.concurrent.Semaphore (sut/deserialize bs)))))))

(test/defspec base64-test
  100
  (prop/for-all [^bytes k (gen/not-empty gen/bytes)]
                (Arrays/equals k
                               ^bytes (sut/decode-base64
                                        (sut/encode-base64 k)))))

(deftest homo-tuple-round-trip-test
  (let [bf (ByteBuffer/allocateDirect c/+max-key-size+)
        t1 [:entities :id :name]
        t2 ["docs" "type" "mac"]
        t3 [-23 42 -97 10 10 1 24 8 1 9 39 19 4]
        t4 [(UUID/randomUUID) (UUID/randomUUID)]]
    (sut/put-buffer bf t1 [:keyword])
    (.flip bf)
    (is (= t1 (sut/read-buffer bf [:keyword])))
    (.clear bf)
    (sut/put-buffer bf t2 [:string])
    (.flip bf)
    (is (= t2 (sut/read-buffer bf [:string])))
    (.clear bf)
    (sut/put-buffer bf t3 [:long])
    (.flip bf)
    (is (= t3 (sut/read-buffer bf [:long])))
    (.clear bf)
    (sut/put-buffer bf t4 [:uuid])
    (.flip bf)
    (is (= t4 (sut/read-buffer bf [:uuid])))))

(deftest hete-tuple-round-trip-test
  (let [bf (ByteBuffer/allocateDirect c/+max-key-size+)
        t1 [:entities 1 :names "John" :id]
        t2 ["docs" 1 "types" :mac :id (UUID/randomUUID)]
        t3 [42 0.5 "id"]
        t4 [(UUID/randomUUID) :key 1]]
    (sut/put-buffer bf t1 [:keyword :long :keyword :string :keyword])
    (.flip bf)
    (is (= t1
           (sut/read-buffer bf [:keyword :long :keyword :string :keyword])))
    (.clear bf)
    (sut/put-buffer bf t2 [:string :long :string :keyword :keyword :uuid])
    (.flip bf)
    (is (= t2
           (sut/read-buffer
             bf [:string :long :string :keyword :keyword :uuid])))
    (.clear bf)
    (sut/put-buffer bf t3 [:long :float :string])
    (.flip bf)
    (is (= t3 (sut/read-buffer bf [:long :float :string])))
    (.clear bf)
    (sut/put-buffer bf t4 [:uuid :keyword :long])
    (.flip bf)
    (is (= t4 (sut/read-buffer bf [:uuid :keyword :long])))
    ))

(def ts1 "datalevin")
(def tk1 :rocks)
(def tl1 42)
(def tf1 10.0)

(test/defspec hete-tuple-generative-test
  100
  (prop/for-all
    [ts gen/string-alphanumeric
     tk gen/keyword
     tl gen/int
     tf (gen/double* {:NaN? false})]
    (let [^ByteBuffer bf  (sut/allocate-buffer c/+max-key-size+)
          ^ByteBuffer bf1 (sut/allocate-buffer c/+max-key-size+)
          _               (.clear ^ByteBuffer bf)
          _               (sut/put-buffer bf [ts tk tl tf]
                                          [:string :keyword :long :float])
          _               (.flip ^ByteBuffer bf)
          _               (.clear ^ByteBuffer bf1)
          _               (sut/put-buffer bf1 [ts1 tk1 tl1 tf1]
                                          [:string :keyword :long :float])
          _               (.flip ^ByteBuffer bf1)
          ^long res       (bf-compare bf bf1)]
      (is (same-sign? res (u/combine-cmp (compare ts ts1)
                                         (compare tk tk1)
                                         (compare tl tl1)
                                         (compare tf tf1)))))))<|MERGE_RESOLUTION|>--- conflicted
+++ resolved
@@ -509,19 +509,14 @@
 
 ;; orders
 
-<<<<<<< HEAD
-(defn- veg-test
-  [v e1 v1 ^Indexable d ^Indexable d1]
-=======
 (defn- same-sign?
   [^long x ^long y]
   (or (= x y 0)
       (and (< x 0) (< y 0))
       (and (> x 0) (> y 0))))
 
-(defn- ave-test
-  [v e1 a1 v1 ^Indexable d ^Indexable d1]
->>>>>>> 9b1ee2a1
+(defn- veg-test
+  [v e1 v1 ^Indexable d ^Indexable d1]
   (let [^ByteBuffer bf  (sut/allocate-buffer 16384)
         ^ByteBuffer bf1 (sut/allocate-buffer 16384)
         _               (.clear ^ByteBuffer bf)
@@ -530,24 +525,10 @@
         _               (.clear ^ByteBuffer bf1)
         _               (sut/put-buffer bf1 d1 :veg)
         _               (.flip ^ByteBuffer bf1)
-<<<<<<< HEAD
         ^long res       (bf-compare bf bf1)
-        v-cmp           (compare v v1)]
-    (if (= v-cmp 0)
-      (if (= e e1)
-        (is (= res 0))
-        (if (< ^long e ^long e1)
-          (is (< res 0))
-          (is (> res 0))))
-      (if (< v-cmp 0)
-        (is (< res 0))
-        (is (> res 0))))
-=======
-        ^long res       (bf-compare bf bf1)]
-    (is (same-sign? res (u/combine-cmp (compare a a1)
-                                       (compare v v1)
+        ]
+    (is (same-sign? res (u/combine-cmp (compare v v1)
                                        (compare e v1))))
->>>>>>> 9b1ee2a1
     (.rewind ^ByteBuffer bf)
     (let [^Retrieved r (sut/read-buffer bf :veg)]
       (is (= e (.-e r)))
@@ -567,24 +548,9 @@
         _               (.clear ^ByteBuffer bf1)
         _               (sut/put-buffer bf1 d1 :avg)
         _               (.flip ^ByteBuffer bf1)
-<<<<<<< HEAD
-        ^long  res      (bf-compare bf bf1)
-        v-cmp           (compare v v1)]
-    (if (= a a1)
-      (if (= v-cmp 0)
-        (is (= res 0))
-        (if (< v-cmp 0)
-          (is (< res 0))
-          (is (> res 0))))
-      (if (< ^int a ^int a1)
-        (is (< res 0))
-        (is (> res 0))))
-=======
         ^long  res      (bf-compare bf bf1)]
-    (is (same-sign? res (u/combine-cmp (compare e e1)
-                                       (compare a a1)
+    (is (same-sign? res (u/combine-cmp (compare a a1)
                                        (compare v v1))))
->>>>>>> 9b1ee2a1
     (.rewind ^ByteBuffer bf)
     (let [^Retrieved r (sut/read-buffer bf :avg)]
       (is (= a (.-a r)))
@@ -594,13 +560,8 @@
       (is (= a1 (.-a r)))
       (is (= v1 (.-v r))))))
 
-<<<<<<< HEAD
 (defn- eag-test
   [e1 a1 ^Indexable d ^Indexable d1]
-=======
-(defn- vea-test
-  [v v1 e1 a1 ^Indexable d ^Indexable d1]
->>>>>>> 9b1ee2a1
   (let [^ByteBuffer bf  (sut/allocate-buffer 16384)
         ^ByteBuffer bf1 (sut/allocate-buffer 16384)
         _               (.clear ^ByteBuffer bf)
@@ -610,40 +571,28 @@
         _               (sut/put-buffer bf1 d1 :eag)
         _               (.flip ^ByteBuffer bf1)
         ^long  res      (bf-compare bf bf1)]
-    (is (same-sign? res (u/combine-cmp (compare v v1)
-                                       (compare e e1)
+    (is (same-sign? res (u/combine-cmp (compare e e1)
                                        (compare a a1))))
     (.rewind ^ByteBuffer bf)
-    (let [^Retrieved r (sut/read-buffer bf :eag)]
+    (let [^Retrieved r (sut/read-buffer bf :eav)]
       (is (= e (.-e r)))
-      (is (= a (.-a r))))
+      (is (= a (.-a r)))
+      (is (= v (.-v r))))
     (.rewind ^ByteBuffer bf1)
-    (let [^Retrieved r (sut/read-buffer bf1 :eag)]
+    (let [^Retrieved r (sut/read-buffer bf1 :eav)]
       (is (= e1 (.-e r)))
-<<<<<<< HEAD
-      (is (= a1 (.-a r))))))
-=======
       (is (= a1 (.-a r)))
       (is (= v1 (.-v r))))))
->>>>>>> 9b1ee2a1
 
 (test/defspec eag-generative-test
   100
   (prop/for-all
     [e1 (gen/large-integer* {:min c/e0})
      a1 gen/nat
-<<<<<<< HEAD
      v  (gen/large-integer* {:min c/e0})]
     (eag-test e1 a1
               (sut/indexable e a v :db.type/ref g)
               (sut/indexable e1 a1 v :db.type/ref g))))
-=======
-     v  (gen/large-integer* {:min c/e0})
-     v1 (gen/large-integer* {:min c/e0})]
-    (vea-test v v1 e1 a1
-              (sut/indexable e a v :db.type/ref)
-              (sut/indexable e1 a1 v1 :db.type/ref))))
->>>>>>> 9b1ee2a1
 
 (test/defspec instant-avg-generative-test
   100
