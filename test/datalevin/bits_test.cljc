(ns datalevin.bits-test
  (:require [datalevin.bits :as sut]
            [datalevin.sparselist :as sl]
            [datalevin.datom :as d]
            [datalevin.constants :as c]
            [taoensso.nippy :as nippy]
            [clojure.test :refer [deftest is]]
            [clojure.test.check.generators :as gen]
            [clojure.test.check.clojure-test :as test]
            [clojure.test.check.properties :as prop]
            [datalevin.util :as u])
  (:import [java.util Arrays UUID Date]
           [java.util.concurrent Semaphore]
           [java.nio ByteBuffer]
           [java.nio.charset StandardCharsets]
           [org.joda.time DateTime]
           [org.roaringbitmap RoaringBitmap]
           [datalevin.sparselist SparseIntArrayList]
           [datalevin.bits Indexable Retrieved]))

;; binary index preserves the order of values

(defn- bf-compare
  "Jave ByteBuffer compareTo is byte-wise signed comparison, not good"
  [^ByteBuffer bf1 ^ByteBuffer bf2]
  (loop []
    (let [v1  (short (bit-and (.get bf1) (short 0xFF)))
          v2  (short (bit-and (.get bf2) (short 0xFF)))
          res (- v1 v2)]
      (if (not (zero? res))
        res
        (let [r1 (.remaining bf1)
              r2 (.remaining bf2)]
          (cond
            (= r1 r2 0)             0
            (and (< 0 r1) (= 0 r2)) 1
            (and (= 0 r1) (< 0 r2)) -1
            :else                   (recur)))))))

;; buffer read/write

(defn- bytes-size-less-than?
  [^long limit ^bytes bs]
  (< (alength bs) limit))

(defn- string-size-less-than?
  [^long limit ^String s]
  (< (alength (.getBytes s StandardCharsets/UTF_8)) limit))

(test/defspec data-generative-test
  100
  (prop/for-all [k gen/any-equatable]
                (let [^ByteBuffer bf (sut/allocate-buffer 16384)]
                  (.clear bf)
                  (sut/put-buffer bf k :data)
                  (.flip bf)
                  (= k (sut/read-buffer bf :data)))))

(test/defspec string-generative-test
  100
  (prop/for-all [k (gen/such-that (partial string-size-less-than? c/+val-bytes-wo-hdr+)
                                  gen/string)]
                (let [^ByteBuffer bf (sut/allocate-buffer 16384)]
                  (.clear bf)
                  (sut/put-buffer bf k :string)
                  (.flip bf)
                  (= k (sut/read-buffer bf :string)))))

(test/defspec int-generative-test
  100
  (prop/for-all [k gen/int]
                (let [^ByteBuffer bf (sut/allocate-buffer 16384)]
                  (.clear bf)
                  (sut/put-buffer bf k :int)
                  (.flip bf)
                  (= k (sut/read-buffer bf :int)))))

(test/defspec int-int-generative-test
  100
  (prop/for-all [k1 gen/int
                 k2 gen/int]
                (let [^ByteBuffer bf (sut/allocate-buffer 16384)]
                  (.clear bf)
                  (sut/put-buffer bf [k1 k2] :int-int)
                  (.flip bf)
                  (= [k1 k2] (sut/read-buffer bf :int-int)))))

(test/defspec doc-info-generative-test
  100
  (prop/for-all [k1 gen/small-integer
                 k2 gen/any-equatable]
                (let [^ByteBuffer bf (sut/allocate-buffer 16384)]
                  (.clear bf)
                  (sut/put-buffer bf [k1 k2] :doc-info)
                  (.flip bf)
                  (= [k1 k2] (sut/read-buffer bf :doc-info)))))

(test/defspec term-info-generative-test
  100
  (prop/for-all [k1 gen/int
                 k2 (gen/double* {:NaN? false})
                 k3 (gen/vector gen/int)
                 k4 (gen/vector gen/int)]
                (let [^ByteBuffer bf         (sut/allocate-buffer 16384)
                      k2                     (float k2)
                      k3                     (sort k3)
                      ^SparseIntArrayList sl (sl/sparse-arraylist k3 k4)]
                  (.clear bf)
                  (sut/put-buffer bf [k1 k2 sl] :term-info)
                  (.flip bf)
                  (= [k1 k2 sl] (sut/read-buffer bf :term-info)))))

(test/defspec long-generative-test
  100
  (prop/for-all [k gen/large-integer]
                (let [^ByteBuffer bf (sut/allocate-buffer 16384)]
                  (.clear bf)
                  (sut/put-buffer bf k :long)
                  (.flip bf)
                  (= k (sut/read-buffer bf :long)))))

(test/defspec double-generative-test
  100
  (prop/for-all [k (gen/double* {:NaN? false})]
                (let [^ByteBuffer bf (sut/allocate-buffer 16384)]
                  (.clear bf)
                  (sut/put-buffer bf k :double)
                  (.flip bf)
                  (= k (sut/read-buffer bf :double)))))

(test/defspec float-generative-test
  100
  (prop/for-all [k (gen/double* {:NaN? false})]
                (let [f              (float k)
                      ^ByteBuffer bf (sut/allocate-buffer 16384)]
                  (.clear bf)
                  (sut/put-buffer bf f :float)
                  (.flip bf)
                  (= f (sut/read-buffer bf :float)))))

(def gen-bigint (gen/such-that
                  #(= clojure.lang.BigInt (type %))
                  gen/size-bounded-bigint))

(defn bigint-test
  [i j]
  (let [^ByteBuffer bf  (sut/allocate-buffer 816384)
        ^ByteBuffer bf1 (sut/allocate-buffer 816384)
        ^BigInteger m   (.toBigInteger ^clojure.lang.BigInt i)
        ^BigInteger n   (.toBigInteger ^clojure.lang.BigInt j)]
    (.clear bf)
    (sut/put-buffer bf m :bigint)
    (.flip bf)
    (.clear bf1)
    (sut/put-buffer bf1 n :bigint)
    (.flip bf1)
    (if (< (.compareTo m n) 0)
      (is (< (bf-compare bf bf1) 0))
      (if (= (.compareTo m n) 0)
        (is (= (bf-compare bf bf1) 0))
        (is (> (bf-compare bf bf1) 0))))
    (.rewind bf)
    (.rewind bf1)
    (let [^BigInteger m1 (sut/read-buffer bf :bigint)
          ^BigInteger n1 (sut/read-buffer bf1 :bigint)]
      (is (= (.compareTo m m1) 0))
      (is (= (.compareTo n n1) 0))
      (if (< (.compareTo m n) 0)
        (is (< (.compareTo m1 n1) 0))
        (if (= (.compareTo m n) 0)
          (is (= (.compareTo m1 n1) 0))
          (is (> (.compareTo m1 n1) 0)))))))

(test/defspec bigint-generative-test
  100
  (prop/for-all [i gen-bigint
                 j gen-bigint]
                (bigint-test i j)))

(defn bigdec-test
  [vi vj si sj]
  (let [^ByteBuffer bf  (sut/allocate-buffer 816384)
        ^ByteBuffer bf1 (sut/allocate-buffer 816384)
        ^BigInteger vi  (.toBigInteger ^clojure.lang.BigInt vi)
        ^BigInteger vj  (.toBigInteger ^clojure.lang.BigInt vj)
        ^BigDecimal m   (BigDecimal. vi ^int si)
        ^BigDecimal n   (BigDecimal. vj ^int sj)]
    (.clear bf)
    (sut/put-buffer bf m :bigdec)
    (.flip bf)
    (.clear bf1)
    (sut/put-buffer bf1 n :bigdec)
    (.flip bf1)
    (if (< (.compareTo m n) 0)
      (is (< (bf-compare bf bf1) 0))
      (if (= (.compareTo m n) 0)
        (is (= (bf-compare bf bf1) 0))
        (is (> (bf-compare bf bf1) 0))))
    (.rewind bf)
    (.rewind bf1)
    (let [^BigDecimal m1 (sut/read-buffer bf :bigdec)
          ^BigDecimal n1 (sut/read-buffer bf1 :bigdec)]
      (is (= (.compareTo m m1) 0))
      (is (= (.compareTo n n1) 0))
      (if (< (.compareTo m n) 0)
        (is (< (.compareTo m1 n1) 0))
        (if (= (.compareTo m n) 0)
          (is (= (.compareTo m1 n1) 0))
          (is (> (.compareTo m1 n1) 0)))))))

(test/defspec bigdec-generative-test
  100
  (prop/for-all [vi gen-bigint
                 vj gen-bigint
                 si gen/small-integer
                 sj gen/small-integer]
                (bigdec-test vi vj si sj)))

(test/defspec bytes-generative-test
  100
  (prop/for-all [^bytes k (gen/not-empty gen/bytes)]
                (let [^ByteBuffer bf (sut/allocate-buffer 16384)]
                  (.clear bf)
                  (sut/put-buffer bf k :bytes)
                  (.flip bf)
                  (Arrays/equals k ^bytes (sut/read-buffer bf :bytes)))))

(test/defspec byte-generative-test
  100
  (prop/for-all [k gen/byte]
                (let [^ByteBuffer bf (sut/allocate-buffer 16384)]
                  (.clear bf)
                  (sut/put-buffer bf k :byte)
                  (.flip bf)
                  (= k (sut/read-buffer bf :byte)))))

(test/defspec keyword-generative-test
  100
  (prop/for-all [k gen/keyword-ns]
                (let [^ByteBuffer bf (sut/allocate-buffer 16384)]
                  (.clear bf)
                  (sut/put-buffer bf k :keyword)
                  (.flip bf)
                  (= k (sut/read-buffer bf :keyword)))))

(test/defspec symbol-generative-test
  100
  (prop/for-all [k gen/symbol-ns]
                (let [^ByteBuffer bf (sut/allocate-buffer 16384)]
                  (.clear bf)
                  (sut/put-buffer bf k :symbol)
                  (.flip bf)
                  (= k (sut/read-buffer bf :symbol)))))

(test/defspec boolean-generative-test
  100
  (prop/for-all [k gen/boolean]
                (let [^ByteBuffer bf (sut/allocate-buffer 16384)]
                  (.clear bf)
                  (sut/put-buffer bf k :boolean)
                  (.flip bf)
                  (= k (sut/read-buffer bf :boolean)))))

(test/defspec instant-generative-test
  100
  (prop/for-all [k gen/int]
                (let [^ByteBuffer bf (sut/allocate-buffer 16384)
                      d              (Date. ^long k)]
                  (.clear bf)
                  (sut/put-buffer bf d :instant)
                  (.flip bf)
                  (= d (sut/read-buffer bf :instant)))))

(test/defspec instant-compare-test
  100
  (prop/for-all [k gen/int
                 k1 gen/int]
                (let [^ByteBuffer bf  (sut/allocate-buffer (inc Long/BYTES))
                      ^ByteBuffer bf1 (sut/allocate-buffer (inc Long/BYTES))
                      d               (Date. ^long k)
                      d1              (Date. ^long k1)
                      sign            (fn [^long diff]
                                        (cond
                                          (< 0 diff) 1
                                          (= 0 diff) 0
                                          (< diff 0) -1))]
                  (.clear bf)
                  (sut/put-buffer bf d :instant)
                  (.flip bf)
                  (.clear bf1)
                  (sut/put-buffer bf1 d1 :instant)
                  (.flip bf1)
                  (= (sign (- ^long k ^long k1)) (sign (bf-compare bf bf1))))))

(test/defspec uuid-generative-test
  100
  (prop/for-all [k gen/uuid]
                (let [^ByteBuffer bf (sut/allocate-buffer 16384)]
                  (.clear bf)
                  (sut/put-buffer bf k :uuid)
                  (.flip bf)
                  (= k (sut/read-buffer bf :uuid)))))

(deftest datom-test
  (let [d1             (d/datom 1 :pet/name "Mr. Kitty")
        ^ByteBuffer bf (sut/allocate-buffer 16384)]
    (.clear bf)
    (sut/put-buffer bf d1 :datom)
    (.flip bf)
    (is (= d1 (sut/deserialize (sut/serialize d1))))
    (is (= d1 (sut/read-buffer bf :datom)))))

(test/defspec datom-generative-test
  100
  (prop/for-all [e gen/large-integer
                 a gen/keyword-ns
                 v gen/any-equatable
                 t gen/large-integer]
                (let [^ByteBuffer bf (sut/allocate-buffer 16384)
                      d              (d/datom e a v t)]
                  (.clear bf)
                  (sut/put-buffer bf d :datom)
                  (.flip bf)
                  (is (= d (sut/read-buffer bf :datom))))))

(test/defspec attr-generative-test
  100
  (prop/for-all [k gen/keyword-ns]
                (let [^ByteBuffer bf (sut/allocate-buffer 16384)]
                  (.clear bf)
                  (sut/put-buffer bf k :attr)
                  (.flip bf)
                  (= k (sut/read-buffer bf :attr)))))

(def e 123456)
(def a 235)

;; extrema bounds

(defn test-extrema
  [v d dmin dmax]
  (let [^ByteBuffer bf  (sut/allocate-buffer 16384)
        ^ByteBuffer bf1 (sut/allocate-buffer 16384)]
    (.clear bf)
    (sut/put-buffer bf d :avg)
    (.flip bf)
    (.clear bf1)
    (sut/put-buffer bf1 dmin :avg)
    (.flip bf1)
    (is (>= (bf-compare bf bf1) 0)
        (do
          (.rewind bf)
          (.rewind bf1)
          (str "v: " v
               " d: " (sut/hexify (sut/get-bytes bf))
               " dmin: " (sut/hexify (sut/get-bytes bf1)))))
    (.clear bf1)
    (sut/put-buffer bf1 dmax :avg)
    (.flip bf1)
    (.rewind bf)
    (is (<= (bf-compare bf bf1) 0) (str "v: " v))
    (.clear bf)
    (sut/put-buffer bf d :veg)
    (.flip bf)
    (.clear bf1)
    (sut/put-buffer bf1 dmin :veg)
    (.flip bf1)
    ;; TODO deal with occasional fail here, basically, empty character
    #_(is (>=(bf-compare bf bf1) 0)
          (do
            (.rewind bf)
            (.rewind bf1)
            (str "v: " v
                 " d: " (sut/hexify (sut/get-bytes bf))
                 " dmin: " (sut/hexify (sut/get-bytes bf1)))))
    (.clear bf1)
    (sut/put-buffer bf1 dmax :veg)
    (.flip bf1)
    (.rewind bf)
    (is (<= (bf-compare bf bf1) 0) (str "v: " v))))

(test/defspec keyword-extrema-generative-test
  100
  (prop/for-all
    [v gen/keyword-ns]
    (test-extrema v
                  (sut/indexable e a v :db.type/keyword c/normal)
                  (sut/indexable e a c/v0 :db.type/keyword c/g0)
                  (sut/indexable e a c/vmax :db.type/keyword c/gmax))))

(test/defspec symbol-extrema-generative-test
  100
  (prop/for-all
    [v  gen/symbol-ns]
    (test-extrema v
                  (sut/indexable e a v :db.type/symbol c/normal)
                  (sut/indexable e a c/v0 :db.type/symbol c/g0)
                  (sut/indexable e a c/vmax :db.type/symbol c/gmax))))

;; null character "^@" is a special case
(test/defspec string-extrema-generative-test
  100
  (prop/for-all
    [v  (gen/such-that #(and (string-size-less-than? c/+val-bytes-wo-hdr+ %)
                             (not= "^@" %))
                       gen/string)]
    (test-extrema v
                  (sut/indexable e a v :db.type/string c/normal)
                  (sut/indexable e a c/v0 :db.type/string c/g0)
                  (sut/indexable e a c/vmax :db.type/string c/gmax))))

(test/defspec boolean-extrema-generative-test
  5
  (prop/for-all
    [v  gen/boolean]
    (test-extrema v
                  (sut/indexable e a v :db.type/boolean c/normal)
                  (sut/indexable e a c/v0 :db.type/boolean c/g0)
                  (sut/indexable e a c/vmax :db.type/boolean c/gmax))))

(test/defspec long-extrema-generative-test
  100
  (prop/for-all
    [v  gen/large-integer]
    (test-extrema v
                  (sut/indexable e a v :db.type/long c/normal)
                  (sut/indexable e a c/v0 :db.type/long c/g0)
                  (sut/indexable e a c/vmax :db.type/long c/gmax))))

(test/defspec double-extrema-generative-test
  100
  (prop/for-all
    [v (gen/double* {:NaN? false})]
    (test-extrema v
<<<<<<< HEAD
                  (sut/indexable e a v :db.type/double c/normal)
                  (sut/indexable e a c/v0 :db.type/double c/g0)
                  (sut/indexable e a c/vmax :db.type/double c/gmax))))
=======
                  (sut/indexable e a v :db.type/double)
                  (sut/indexable e a c/v0 :db.type/double)
                  (sut/indexable e a c/vmax :db.type/double))))
>>>>>>> 0f7371ae

(test/defspec float-extrema-generative-test
  100
  (prop/for-all
    [v (gen/double* {:NaN? false})]
    (let [f (float v)]
      (test-extrema f
                    (sut/indexable e a f :db.type/float c/normal)
                    (sut/indexable e a c/v0 :db.type/float c/g0)
                    (sut/indexable e a c/vmax :db.type/float c/gmax)))))

(test/defspec ref-extrema-generative-test
  100
  (prop/for-all
    [v  gen/nat]
    (test-extrema v
                  (sut/indexable e a v :db.type/ref c/normal)
                  (sut/indexable e a c/v0 :db.type/ref c/g0)
                  (sut/indexable e a c/vmax :db.type/ref c/gmax))))

(test/defspec uuid-extrema-generative-test
  100
  (prop/for-all
    [v  gen/uuid]
    (test-extrema v
                  (sut/indexable e a v :db.type/uuid c/normal)
                  (sut/indexable e a c/v0 :db.type/uuid c/g0)
                  (sut/indexable e a c/vmax :db.type/uuid c/gmax))))

(test/defspec bigint-extrema-generative-test
  100
  (prop/for-all
    [i  gen-bigint]
    (let [^BigInteger v (.toBigInteger ^clojure.lang.BigInt i)]
      (test-extrema v
                    (sut/indexable e a v :db.type/bigint)
                    (sut/indexable e a c/v0 :db.type/bigint)
                    (sut/indexable e a c/vmax :db.type/bigint)))))

(test/defspec bigdec-extrema-generative-test
  100
  (prop/for-all
    [i  gen-bigint
     s gen/small-integer]
    (let [^BigInteger n (.toBigInteger ^clojure.lang.BigInt i)
          ^BigDecimal v (BigDecimal. n ^int s)]
      (test-extrema v
                    (sut/indexable e a v :db.type/bigdec)
                    (sut/indexable e a c/v0 :db.type/bigdec)
                    (sut/indexable e a c/vmax :db.type/bigdec)))))

;; orders

(defn- veg-test
  [v e1 v1 ^Indexable d ^Indexable d1]
  (let [^ByteBuffer bf  (sut/allocate-buffer 16384)
        ^ByteBuffer bf1 (sut/allocate-buffer 16384)
        _               (.clear ^ByteBuffer bf)
        _               (sut/put-buffer bf d :veg)
        _               (.flip ^ByteBuffer bf)
        _               (.clear ^ByteBuffer bf1)
        _               (sut/put-buffer bf1 d1 :veg)
        _               (.flip ^ByteBuffer bf1)
        ^long res       (bf-compare bf bf1)
        v-cmp           (compare v v1)]
    (if (= v-cmp 0)
      (if (= e e1)
        (is (= res 0))
        (if (< ^long e ^long e1)
          (is (< res 0))
          (is (> res 0))))
      (if (< v-cmp 0)
        (is (< res 0))
        (is (> res 0))))
    (.rewind ^ByteBuffer bf)
    (let [^Retrieved r (sut/read-buffer bf :veg)]
      (is (= e (sut/e r)))
      (is (= v (.-v r))))
    (.rewind ^ByteBuffer bf1)
    (let [^Retrieved r (sut/read-buffer bf1 :veg)]
      (is (= e1 (sut/e r)))
      (is (= v1 (.-v r))))))

(defn- avg-test
  [v a1 v1 ^Indexable d ^Indexable d1]
  (let [^ByteBuffer bf  (sut/allocate-buffer 16384)
        ^ByteBuffer bf1 (sut/allocate-buffer 16384)
        _               (.clear ^ByteBuffer bf)
        _               (sut/put-buffer bf d :avg)
        _               (.flip ^ByteBuffer bf)
        _               (.clear ^ByteBuffer bf1)
        _               (sut/put-buffer bf1 d1 :avg)
        _               (.flip ^ByteBuffer bf1)
        ^long  res      (bf-compare bf bf1)
        v-cmp           (compare v v1)]
    (if (= a a1)
      (if (= v-cmp 0)
        (is (= res 0))
        (if (< v-cmp 0)
          (is (< res 0))
          (is (> res 0))))
      (if (< ^int a ^int a1)
        (is (< res 0))
        (is (> res 0))))
    (.rewind ^ByteBuffer bf)
    (let [^Retrieved r (sut/read-buffer bf :avg)]
      (is (= a (sut/a r)))
      (is (= v (.-v r))))
    (.rewind ^ByteBuffer bf1)
    (let [^Retrieved r (sut/read-buffer bf1 :avg)]
      (is (= a1 (sut/a r)))
      (is (= v1 (.-v r))))))

(test/defspec instant-avg-generative-test
  100
  (prop/for-all
    [a1 gen/nat
     v1 gen/int
     v gen/int]
    (let [v'  (Date. ^long v)
          v1' (Date. ^long v1)]
      (avg-test v' a1 v1'
                (sut/indexable e a v' :db.type/instant c/normal)
                (sut/indexable e a1 v1' :db.type/instant c/normal)))))

(test/defspec keyword-avg-generative-test
  100
  (prop/for-all
    [a1 gen/nat
     v1 gen/keyword-ns
     v gen/keyword-ns]
    (avg-test v a1 v1
              (sut/indexable e a v :db.type/keyword c/normal)
              (sut/indexable e a1 v1 :db.type/keyword c/normal))))

(test/defspec keyword-veg-generative-test
  100
  (prop/for-all
    [e1 (gen/large-integer* {:min c/e0})
     v1 gen/keyword-ns
     v gen/keyword-ns]
    (veg-test v e1 v1
              (sut/indexable e a v :db.type/keyword c/normal)
              (sut/indexable e1 a v1 :db.type/keyword c/normal))))

(test/defspec symbol-avg-generative-test
  100
  (prop/for-all
    [a1 gen/nat
     v1 gen/symbol-ns
     v gen/symbol-ns]
    (avg-test v a1 v1
              (sut/indexable e a v :db.type/symbol c/normal)
              (sut/indexable e a1 v1 :db.type/symbol c/normal))))

(test/defspec symbol-veg-generative-test
  100
  (prop/for-all
    [e1 (gen/large-integer* {:min c/e0})
     v1 gen/symbol-ns
     v  gen/symbol-ns]
    (veg-test v e1 v1
              (sut/indexable e a v :db.type/symbol c/normal)
              (sut/indexable e1 a v1 :db.type/symbol c/normal))))

(test/defspec string-avg-generative-test
  100
  (prop/for-all
    [a1 gen/nat
     v1 gen/string
     v  gen/string]
    (avg-test v a1 v1
              (sut/indexable e a v :db.type/string c/normal)
              (sut/indexable e a1 v1 :db.type/string c/normal))))

(test/defspec string-veg-generative-test
  100
  (prop/for-all
    [e1 (gen/large-integer* {:min c/e0})
     v1 gen/string
     v  gen/string]
    (veg-test v e1 v1
              (sut/indexable e a v :db.type/string c/normal)
              (sut/indexable e1 a v1 :db.type/string c/normal))))

<<<<<<< HEAD
(test/defspec boolean-avg-generative-test
=======
(test/defspec bigint-eav-generative-test
  100
  (prop/for-all
    [e1 (gen/large-integer* {:min c/e0})
     a1 gen/nat
     i1 gen-bigint
     i  gen-bigint]
    (let [^BigInteger v1 (.toBigInteger ^clojure.lang.BigInt i1)
          ^BigInteger v  (.toBigInteger ^clojure.lang.BigInt i)]
      (eav-test v e1 a1 v1
                (sut/indexable e a v :db.type/bigint)
                (sut/indexable e1 a1 v1 :db.type/bigint)))))

(test/defspec bigint-eav-generative-test
  100
  (prop/for-all
    [e1 (gen/large-integer* {:min c/e0})
     a1 gen/nat
     i1 gen-bigint
     i  gen-bigint]
    (let [^BigInteger v1 (.toBigInteger ^clojure.lang.BigInt i1)
          ^BigInteger v  (.toBigInteger ^clojure.lang.BigInt i)]
      (ave-test v e1 a1 v1
                (sut/indexable e a v :db.type/bigint)
                (sut/indexable e1 a1 v1 :db.type/bigint)))))

(test/defspec bigdec-eav-generative-test
  100
  (prop/for-all
    [e1 (gen/large-integer* {:min c/e0})
     a1 gen/nat
     i1 gen-bigint
     i  gen-bigint]
    (let [^BigInteger u1 (.toBigInteger ^clojure.lang.BigInt i1)
          ^BigInteger u  (.toBigInteger ^clojure.lang.BigInt i)
          v1             (BigDecimal. u1 -10)
          v              (BigDecimal. u -10)]
      (eav-test v e1 a1 v1
                (sut/indexable e a v :db.type/bigdec)
                (sut/indexable e1 a1 v1 :db.type/bigdec)))))

(test/defspec bigdec-ave-generative-test
  100
  (prop/for-all
    [e1 (gen/large-integer* {:min c/e0})
     a1 gen/nat
     i1 gen-bigint
     i  gen-bigint]
    (let [^BigInteger u1 (.toBigInteger ^clojure.lang.BigInt i1)
          ^BigInteger u  (.toBigInteger ^clojure.lang.BigInt i)
          v1             (BigDecimal. u1 -10)
          v              (BigDecimal. u -10)]
      (ave-test v e1 a1 v1
                (sut/indexable e a v :db.type/bigdec)
                (sut/indexable e1 a1 v1 :db.type/bigdec)))))

(test/defspec string-ave-generative-test
  100
  (prop/for-all
    [e1 (gen/large-integer* {:min c/e0})
     a1 gen/nat
     v1 gen/string
     v  gen/string]
    (ave-test v e1 a1 v1
              (sut/indexable e a v :db.type/string)
              (sut/indexable e1 a1 v1 :db.type/string))))

(test/defspec boolean-eav-generative-test
>>>>>>> 0f7371ae
  100
  (prop/for-all
    [a1 gen/nat
     v1 gen/boolean
     v  gen/boolean]
    (avg-test v a1 v1
              (sut/indexable e a v :db.type/boolean c/normal)
              (sut/indexable e a1 v1 :db.type/boolean c/normal))))

(test/defspec boolean-veg-generative-test
  100
  (prop/for-all
    [e1 (gen/large-integer* {:min c/e0})
     v1 gen/boolean
     v  gen/boolean]
    (veg-test v e1 v1
              (sut/indexable e a v :db.type/boolean c/normal)
              (sut/indexable e1 a v1 :db.type/boolean c/normal))))

(test/defspec long-avg-generative-test
  100
  (prop/for-all
    [a1 gen/nat
     v1 gen/large-integer
     v  gen/large-integer]
    (avg-test v a1 v1
              (sut/indexable e a v :db.type/long c/normal)
              (sut/indexable e a1 v1 :db.type/long c/normal))))

(test/defspec long-veg-generative-test
  100
  (prop/for-all
    [e1 (gen/large-integer* {:min c/e0})
     v1 gen/large-integer
     v  gen/large-integer]
    (veg-test v e1 v1
              (sut/indexable e a v :db.type/long c/normal)
              (sut/indexable e1 a v1 :db.type/long c/normal))))

(test/defspec double-avg-generative-test
  100
  (prop/for-all
    [a1 gen/nat
     v1 (gen/double* {:NaN? false})
     v  (gen/double* {:NaN? false})]
    (avg-test v a1 v1
              (sut/indexable e a v :db.type/double c/normal)
              (sut/indexable e a1 v1 :db.type/double c/normal))))

(test/defspec double-veg-generative-test
  100
  (prop/for-all
    [e1 (gen/large-integer* {:min c/e0})
     v1 (gen/double* {:NaN? false})
     v  (gen/double* {:NaN? false})]
    (veg-test v e1 v1
              (sut/indexable e a v :db.type/double c/normal)
              (sut/indexable e1 a v1 :db.type/double c/normal))))

(test/defspec float-veg-generative-test
  100
  (prop/for-all
    [e1 (gen/large-integer* {:min c/e0})
     v1 (gen/double* {:NaN? false})
     v  (gen/double* {:NaN? false})]
    (let [f1 (float v1)
          f  (float v)]
      (veg-test f e1 f1
                (sut/indexable e a f :db.type/float c/normal)
                (sut/indexable e1 a f1 :db.type/float c/normal)))))

(test/defspec uuid-avg-generative-test
  50
  (prop/for-all
    [v  gen/uuid]
    (let [^ByteBuffer bf (sut/allocate-buffer 16384)
          ^Indexable d   (sut/indexable e a v :db.type/uuid c/normal)
          _              (.clear ^ByteBuffer bf)
          _              (sut/put-buffer bf d :avg)
          _              (.flip ^ByteBuffer bf)
          ^Retrieved r   (sut/read-buffer bf :avg)]
      (is (= a (sut/a r)))
      (is (= v (.-v r))))))

(test/defspec uuid-veg-generative-test
  50
  (prop/for-all
    [v  gen/uuid]
    (let [^ByteBuffer bf (sut/allocate-buffer 16384)
          ^Indexable d   (sut/indexable e a v :db.type/uuid c/normal)
          _              (.clear ^ByteBuffer bf)
          _              (sut/put-buffer bf d :veg)
          _              (.flip ^ByteBuffer bf)
          ^Retrieved r   (sut/read-buffer bf :veg)]
      (is (= e (sut/e r)))
      (is (= v (.-v r))))))

(test/defspec bytes-avg-generative-test
  50
  (prop/for-all
    [v  (gen/such-that (partial bytes-size-less-than? c/+val-bytes-wo-hdr+)
                       gen/bytes)]
    (let [^ByteBuffer bf (sut/allocate-buffer 16384)
          ^Indexable d   (sut/indexable e a v :db.type/bytes c/normal)
          _              (.clear ^ByteBuffer bf)
          _              (sut/put-buffer bf d :avg)
          _              (.flip ^ByteBuffer bf)
          ^Retrieved r   (sut/read-buffer bf :avg)]
      (is (= a (sut/a r)))
      (is (Arrays/equals ^bytes v ^bytes (.-v r))))))

(test/defspec bytes-veg-generative-test
  50
  (prop/for-all
    [v  (gen/such-that (partial bytes-size-less-than? c/+val-bytes-wo-hdr+)
                       gen/bytes)]
    (let [^ByteBuffer bf (sut/allocate-buffer 16384)
          ^Indexable d   (sut/indexable e a v :db.type/bytes c/normal)
          _              (.clear ^ByteBuffer bf)
          _              (sut/put-buffer bf d :veg)
          _              (.flip ^ByteBuffer bf)
          ^Retrieved r   (sut/read-buffer bf :veg)]
      (is (= e (sut/e r)))
      (is (Arrays/equals ^bytes v ^bytes (.-v r))))))

(defn data-size-less-than?
  [^long limit data]
  (< (alength ^bytes (sut/serialize data)) limit))

(test/defspec data-avg-generative-test
  50
  (prop/for-all
    [v  (gen/such-that (partial data-size-less-than? c/+val-bytes-wo-hdr+)
                       gen/any-equatable)]
    (let [^ByteBuffer bf (sut/allocate-buffer 16384)
          ^Indexable d   (sut/indexable e a v nil c/normal)
          _              (.clear ^ByteBuffer bf)
          _              (sut/put-buffer bf d :avg)
          _              (.flip ^ByteBuffer bf)
          ^Retrieved r   (sut/read-buffer bf :avg)]
      (is (= a (sut/a r)))
      (is (= v (.-v r))))))

(test/defspec data-veg-generative-test
  50
  (prop/for-all
    [v  (gen/such-that (partial data-size-less-than? c/+val-bytes-wo-hdr+)
                       gen/any-equatable)]
    (let [^ByteBuffer bf (sut/allocate-buffer 16384)
          ^Indexable d   (sut/indexable e a v nil c/normal)
          _              (.clear ^ByteBuffer bf)
          _              (sut/put-buffer bf d :veg)
          _              (.flip ^ByteBuffer bf)
          ^Retrieved r   (sut/read-buffer bf :veg)]
      (is (= e (sut/e r)))
      (is (= v (.-v r))))))

(deftest bitmap-roundtrip-test
  (let [rr  (RoaringBitmap/bitmapOf (int-array [1 2 3 1000]))
        rr1 (sut/bitmap [1 2 3 1000])
        bf  (sut/allocate-buffer 16384)]
    (is (= rr rr1))
    (is (= 1000 (.select rr 3)))
    (is (= (sut/bitmap-size rr) 4))
    (sut/put-buffer bf rr :bitmap)
    (.flip bf)
    (let [^RoaringBitmap rr1 (sut/read-buffer bf :bitmap)]
      (is (.equals rr rr1)))
    (sut/bitmap-add rr 4)
    (is (= 4 (.select rr 3)))
    (sut/bitmap-del rr 4)
    (is (= 1000 (.select rr 3)))))

(deftest data-serialize-test
  ;; TODO somehow this doesn't work in graal
  (when-not (u/graal?)
    (let [d1  (DateTime.)
          bs1 (sut/serialize d1)]
      (is (instance? org.joda.time.DateTime (sut/deserialize bs1))))
    (let [d  (Semaphore. 1)
          bs (sut/serialize d)]
      (is (not (instance? java.util.concurrent.Semaphore (sut/deserialize bs))))
      (binding [c/*data-serializable-classes* #{"java.util.concurrent.Semaphore"}]
        (is (instance? java.util.concurrent.Semaphore (sut/deserialize bs)))))))<|MERGE_RESOLUTION|>--- conflicted
+++ resolved
@@ -432,15 +432,9 @@
   (prop/for-all
     [v (gen/double* {:NaN? false})]
     (test-extrema v
-<<<<<<< HEAD
                   (sut/indexable e a v :db.type/double c/normal)
                   (sut/indexable e a c/v0 :db.type/double c/g0)
                   (sut/indexable e a c/vmax :db.type/double c/gmax))))
-=======
-                  (sut/indexable e a v :db.type/double)
-                  (sut/indexable e a c/v0 :db.type/double)
-                  (sut/indexable e a c/vmax :db.type/double))))
->>>>>>> 0f7371ae
 
 (test/defspec float-extrema-generative-test
   100
@@ -626,9 +620,6 @@
               (sut/indexable e a v :db.type/string c/normal)
               (sut/indexable e1 a v1 :db.type/string c/normal))))
 
-<<<<<<< HEAD
-(test/defspec boolean-avg-generative-test
-=======
 (test/defspec bigint-eav-generative-test
   100
   (prop/for-all
@@ -696,8 +687,7 @@
               (sut/indexable e a v :db.type/string)
               (sut/indexable e1 a1 v1 :db.type/string))))
 
-(test/defspec boolean-eav-generative-test
->>>>>>> 0f7371ae
+(test/defspec boolean-avg-generative-test
   100
   (prop/for-all
     [a1 gen/nat
