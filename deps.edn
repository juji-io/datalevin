--- conflicted
+++ resolved
@@ -1,20 +1,11 @@
 {
  :deps {
-<<<<<<< HEAD
-        org.clojure/clojure   {:mvn/version "1.10.3"}
-        org.lmdbjava/lmdbjava {:mvn/version "0.8.1"}
-        com.taoensso/nippy    {:mvn/version "3.1.1"}
-        persistent-sorted-set/persistent-sorted-set {:mvn/version "0.1.2"}
-        org.graalvm.nativeimage/svm {:mvn/version "21.0.0.2"}
-        org.roaringbitmap/RoaringBitmap {:mvn/version "0.9.3"}
-=======
         org.clojure/clojure   {:mvn/version "1.11.0"}
         org.lmdbjava/lmdbjava {:mvn/version "0.8.2"}
         com.taoensso/nippy    {:mvn/version "3.1.1"}
         persistent-sorted-set/persistent-sorted-set {:mvn/version "0.1.4"}
         org.graalvm.nativeimage/svm {:mvn/version "21.3.0"}
-
->>>>>>> a3752427
+        org.roaringbitmap/RoaringBitmap {:mvn/version "0.9.3"}
         }
 
  :aliases {
