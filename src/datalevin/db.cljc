(ns ^:no-doc ^:lean-ns datalevin.db
  "Datalog DB"
  (:require
   [clojure.walk]
   [clojure.data]
   [clojure.set]
   [me.tonsky.persistent-sorted-set :as set]
   [datalevin.constants :as c :refer [e0 tx0 emax txmax implicit-schema]]
   [datalevin.lru :as lru]
   [datalevin.datom :as d
    :refer [datom datom-tx datom-added datom?]]
   [datalevin.util
    :refer [combine-hashes case-tree raise defrecord-updatable cond+]]
   [datalevin.storage :as s]
   [datalevin.remote :as r]
   [datalevin.client :as cl])
  #?(:cljs
     (:require-macros [datalevin.util
                       :refer [case-tree raise defrecord-updatable cond+]]))
  #?(:clj
     (:import [datalevin.datom Datom]
              [datalevin.storage IStore]
              [datalevin.remote DatalogStore]
              [datalevin.lru LRU]
              [datalevin.bits Retrieved]
              [java.net URI]
              [java.util.concurrent ConcurrentHashMap])))

(defonce dbs (atom {}))

;;;;;;;;;; Searching

(defprotocol ISearch
  (-search [data pattern])
  (-count [data pattern])
  (-first [data pattern])
  (-last [data pattern]))

(defprotocol IIndexAccess
  (-populated? [db index components])
  (-datoms [db index components])
  (-first-datom [db index components])
  (-seek-datoms [db index components])
  (-rseek-datoms [db index components])
  (-index-range [db attr start end]))

(defprotocol IQuery
  (-pivot-scan [db esym sym->attr pred])
  (-cardinality [db attrs pred])
  (-bounded-pivot-scan [db esym sym->attr bindings pred])
  (-bounded-cardinality [db attrs bindings pred])
  (-index-join [db esym sym->attr rel pred])
  (-index-join-cardinality [db attrs rel pred]))

(defprotocol IDB
  (-schema [db])
  (-rschema [db])
  (-attrs-by [db property]))

;; ----------------------------------------------------------------------------

(declare empty-db resolve-datom validate-attr components->pattern)
#?(:cljs (declare pr-db))

(defrecord TxReport [db-before db-after tx-data tempids tx-meta])

#?(:clj
   (defmethod print-method TxReport [^TxReport rp, ^java.io.Writer w]
     (binding [*out* w]
       (pr {:datoms-transacted (count (:tx-data rp))}))))

(defn db-transient [db]
  (-> db
      (assoc :eavt (set/sorted-set-by d/cmp-datoms-eavt))
      (assoc :avet (set/sorted-set-by d/cmp-datoms-avet))
      (update :eavt transient)
      (update :avet transient)))

(defn db-persistent! [db]
  (-> db
      (update :eavt persistent!)
      (update :avet persistent!)))

(defprotocol Searchable
  (-searchable? [_]))

(extend-type #?(:clj Object :cljs object)
  Searchable
  (-searchable? [_] false))

(extend-type nil
  Searchable
  (-searchable? [_] false))

(defonce ^:private caches (ConcurrentHashMap.))

(defn refresh-cache
  ([store]
   (refresh-cache store (s/last-modified store)))
  ([store target]
   (.put ^ConcurrentHashMap caches store
         (lru/lru c/+cache-limit+ target))))

(defmacro wrap-cache
  [store pattern body]
  `(let [cache# (.get ^ConcurrentHashMap caches ~store)]
     (if-some [cached# (get ^LRU cache# ~pattern nil)]
       cached#
       (let [res# ~body]
         (.put ^ConcurrentHashMap caches ~store (assoc cache# ~pattern res#))
         res#))))

(defrecord-updatable DB [^IStore store eavt avet max-eid max-tx hash]

  clojure.lang.IEditableCollection
  (empty [db]         (with-meta (empty-db (s/dir store) (s/schema store))
                        (meta db)))
  (asTransient [db] (db-transient db))

  clojure.lang.ITransientCollection
  (conj [db key] (throw (ex-info "datalevin.DB/conj! is not supported" {})))
  (persistent [db] (db-persistent! db))

  Searchable
  (-searchable? [_] true)

  IDB
  (-schema [_] (wrap-cache store :schema (s/schema store)))
  (-rschema [_] (wrap-cache store :rschema (s/rschema store)))
  (-attrs-by [db property] ((-rschema db) property))

  ISearch
  (-search
    [db pattern]
    (let [[e a v _] pattern]
      (wrap-cache
        store
        [:search e a v]
        (case-tree
          [e a (some? v)]
          [(s/slice store :eav (datom e a v) (datom e a v)) ; e a v
           (s/slice store :eav (datom e a c/v0) (datom e a c/vmax)) ; e a _
           (s/slice-filter store :eav
                           (fn [^Datom d] (= v (.-v d)))
                           (datom e nil nil)
                           (datom e nil nil))  ; e _ v
           (s/slice store :eav (datom e nil nil) (datom e nil nil)) ; e _ _
           (s/slice store :ave (datom e0 a v) (datom emax a v)) ; _ a v
           (s/slice store :ave (datom e0 a nil) (datom emax a nil)) ; _ a _
           (s/slice-filter store :eav
                           (fn [^Datom d] (= v (.-v d)))
                           (datom e0 nil v)
                           (datom emax nil v))  ; _ _ v
           (s/slice store :eav (datom e0 nil nil) (datom emax nil nil))])))) ; _ _ _

  (-first
    [db pattern]
    (let [[e a v _] pattern]
      (wrap-cache
        store
        [:first e a v]
        (case-tree
          [e a (some? v)]
          [(s/head store :eav (datom e a v) (datom e a v)) ; e a v
           (s/head store :eav (datom e a c/v0) (datom e a c/vmax)) ; e a _
           (s/head-filter store :eav
                          (fn [^Datom d] (= v (.-v d)))
                          (datom e nil nil)
                          (datom e nil nil))  ; e _ v
           (s/head store :eav (datom e nil nil) (datom e nil nil)) ; e _ _
           (s/head store :ave (datom e0 a v) (datom emax a v)) ; _ a v
           (s/head store :ave (datom e0 a nil) (datom emax a nil)) ; _ a _
           (s/head-filter store :eav
                          (fn [^Datom d] (= v (.-v d)))
                          (datom e0 nil v)
                          (datom emax nil v))  ; _ _ v
           (s/head store :eav (datom e0 nil nil) (datom emax nil nil))])))) ; _ _ _

  (-last
    [db pattern]
    (let [[e a v _] pattern]
      (wrap-cache
        store
        [:last e a v]
        (case-tree
          [e a (some? v)]
          [(s/tail store :eav (datom e a v) (datom e a v)) ; e a v
           (s/tail store :eav  (datom e a c/vmax) (datom e a c/v0)) ; e a _
           (s/tail-filter store :eav
                          (fn [^Datom d] (= v (.-v d)))
                          (datom e nil nil)
                          (datom e nil nil))  ; e _ v
           (s/tail store :eav (datom e nil nil) (datom e nil nil)) ; e _ _
           (s/tail store :ave (datom emax a v) (datom e0 a v)) ; _ a v
           (s/tail store :ave (datom emax a nil) (datom e0 a nil)) ; _ a _
           (s/tail-filter store :eav
                          (fn [^Datom d] (= v (.-v d)))
                          (datom e0 nil v)
                          (datom emax nil v))  ; _ _ v
           (s/tail store :eav (datom emax nil nil) (datom e0 nil nil))]))))

  (-count
    [db pattern]
    (let [[e a v _] pattern]
      (wrap-cache
        store
        [:count e a v]
        (case-tree
          [e a (some? v)]
          [(s/size store :eav (datom e a v) (datom e a v)) ; e a v
           (s/size store :eav (datom e a c/v0) (datom e a c/vmax)) ; e a _
           (s/size-filter store :eav
                          (fn [^Datom d] (= v (.-v d)))
                          (datom e nil nil)
                          (datom e nil nil))  ; e _ v
           (s/size store :eav (datom e nil nil) (datom e nil nil)) ; e _ _
           (s/size store :ave (datom e0 a v) (datom emax a v)) ; _ a v
           (s/size store :ave (datom e0 a nil) (datom emax a nil)) ; _ a _
           (s/size-filter store :eav
                          (fn [^Datom d] (= v (.-v d)))
                          (datom e0 nil v)
                          (datom emax nil v))  ; _ _ v
           (s/datom-count store :eav)])))) ; _ _ _

  IIndexAccess
  (-populated?
    [db index cs]
    (wrap-cache
      store
      [:populated? index cs]
      (s/populated? store index (components->pattern db index cs e0 tx0)
                    (components->pattern db index cs emax txmax))))

  (-datoms
    [db index cs]
    (wrap-cache
      store
      [:datoms index cs]
      (s/slice store index (components->pattern db index cs e0 tx0)
               (components->pattern db index cs emax txmax))))

  (-first-datom
    [db index cs]
    (wrap-cache
      store
      [:first-datom index cs]
      (s/head store index (components->pattern db index cs e0 tx0)
              (components->pattern db index cs emax txmax))))

  (-seek-datoms
    [db index cs]
    (wrap-cache
      store
      [:seek index cs]
      (s/slice store index (components->pattern db index cs e0 tx0)
               (datom emax nil nil txmax))))

  (-rseek-datoms
    [db index cs]
    (wrap-cache
      store
      [:rseek index cs]
      (s/rslice store index (components->pattern db index cs emax txmax)
                (datom e0 nil nil tx0))))

  (-index-range
    [db attr start end]
    (wrap-cache
      store
      [:index-range attr start end]
      (do (validate-attr attr (list '-index-range 'db attr start end))
          (s/slice store :avet (resolve-datom db nil attr start nil e0 tx0)
                   (resolve-datom db nil attr end nil emax txmax)))))

  IQuery
  (-pivot-scan
    [db esym sym->attr pred]
    (wrap-cache
      store
      [:pivot-scan esym sym->attr pred]
      (s/pivot-scan store esym sym->attr pred)))

  (-cardinality
    [db attrs pred]
    (wrap-cache
      store
      [:cardinality attrs pred]
      (s/cardinality store attrs pred)))

  (-bounded-pivot-scan
    [db esym sym->attr bindings pred]
    (wrap-cache
      store
      [:bounded-pivot-scan esym sym->attr bindings pred]
      (s/bounded-pivot-scan store esym sym->attr bindings pred)))

  (-bounded-cardinality
    [db attrs bindings pred]
    (wrap-cache
      store
      [:bounded-cardinality attrs bindings pred]
      (s/bounded-cardinality store attrs bindings pred)))

  (-index-join
    [db esym sym->attr rel pred]
    (wrap-cache
      store
      [:index-join esym sym->attr rel pred]
      (s/index-join store esym sym->attr rel pred)))

  (-index-join-cardinality
    [db attrs rel pred]
    (wrap-cache
      store
      [:index-join-cardinality attrs rel pred]
      (s/index-join-cardinality store attrs rel pred)))

  clojure.data/EqualityPartition
  (equality-partition [x] :datalevin/db))

(defn db?
  "Check if x is an instance of DB, also refresh its cache if it's stale.
  Often used in the :pre condition of a DB access function"
  [x]
  (when (-searchable? x)
    (let [store  (.-store ^DB x)
          target (s/last-modified store)
          cache  ^LRU (.get ^ConcurrentHashMap caches store)]
      (when (< ^long (.-target cache) ^long target)
        (refresh-cache store target)))
    true))

;; ----------------------------------------------------------------------------

(defn- validate-schema-key [a k v expected]
  (when-not (or (nil? v)
                (contains? expected v))
    (throw (ex-info (str "Bad attribute specification for "
                         (pr-str {a {k v}}) ", expected one of " expected)
                    {:error     :schema/validation
                     :attribute a
                     :key       k
                     :value     v}))))

(defn- validate-schema [schema]
  (doseq [[a kv] schema]
    (let [comp? (:db/isComponent kv false)]
      (validate-schema-key a :db/isComponent (:db/isComponent kv) #{true false})
      (when (and comp? (not= (:db/valueType kv) :db.type/ref))
        (throw
          (ex-info (str "Bad attribute specification for " a
                        ": {:db/isComponent true} should also have {:db/valueType :db.type/ref}")
                   {:error     :schema/validation
                    :attribute a
                    :key       :db/isComponent}))))
    (validate-schema-key a :db/unique (:db/unique kv)
                         #{:db.unique/value :db.unique/identity})
    (validate-schema-key a :db/valueType (:db/valueType kv)
                         c/datalog-value-types)
    (validate-schema-key a :db/cardinality (:db/cardinality kv)
                         #{:db.cardinality/one :db.cardinality/many})
    (validate-schema-key a :db/fulltext (:db/fulltext kv)
                         #{true false})))

(defn- open-store
  [dir schema {:keys [db-name] :as opts}]
  (if (r/dtlv-uri? dir)
    (let [uri     (URI. dir)
          db-name (cl/parse-db uri)
          store   (r/open dir schema opts)]
      (swap! dbs assoc db-name store)
      store)
    (let [store (s/open dir schema opts)]
      (when db-name (swap! dbs assoc db-name store))
      store)))

(defn new-db
  [^IStore store]
  (refresh-cache store)
  (map->DB
    {:store   store
     :eavt    (set/sorted-set-by d/cmp-datoms-eavt)
     :avet    (set/sorted-set-by d/cmp-datoms-avet)
     :max-eid (s/init-max-eid store)
     :max-tx  (s/max-tx store)}))

(defn ^DB empty-db
  ([] (empty-db nil nil))
  ([dir] (empty-db dir nil))
  ([dir schema] (empty-db dir schema nil))
  ([dir schema opts]
   {:pre [(or (nil? schema) (map? schema))]}
   (validate-schema schema)
   (new-db (open-store dir schema opts))))

(defn ^DB init-db
  ([datoms] (init-db datoms nil nil nil))
  ([datoms dir] (init-db datoms dir nil nil))
  ([datoms dir schema] (init-db datoms dir schema nil))
  ([datoms dir schema opts]
   {:pre [(or (nil? schema) (map? schema))]}
   (validate-schema schema)
   (let [store (open-store dir schema opts)]
     (s/load-datoms store datoms)
     (new-db store))))

(defn close-db [^DB db]
  (let [store ^IStore (.-store db)]
    (.remove ^ConcurrentHashMap caches store)
    (s/close store)
    nil))

(defn db-from-reader [{:keys [schema datoms]}]
  (init-db (map (fn [[e a v tx]] (datom e a v tx)) datoms) schema))

;; ----------------------------------------------------------------------------

(declare entid-strict entid-some ref?)

(defn- resolve-datom [db e a v t default-e default-tx]
  (when a (validate-attr a (list 'resolve-datom 'db e a v t)))
  (datom
   (or (entid-some db e) default-e)  ;; e
   a                                 ;; a
   (if (and (some? v) (ref? db a))   ;; v
     (entid-strict db v)
     v)
   (or (entid-some db t) default-tx))) ;; t

(defn- components->pattern [db index [c0 c1 c2 c3] default-e default-tx]
  (case index
    :eavt (resolve-datom db c0 c1 c2 c3 default-e default-tx)
    :eav  (resolve-datom db c0 c1 c2 c3 default-e default-tx)
    :avet (resolve-datom db c2 c0 c1 c3 default-e default-tx)
    :ave  (resolve-datom db c2 c0 c1 c3 default-e default-tx)))

;; ----------------------------------------------------------------------------

(defn #?@(:clj  [^Boolean is-attr?]
          :cljs [^boolean is-attr?]) [db attr property]
  (contains? (-attrs-by db property) attr))

(defn #?@(:clj  [^Boolean multival?]
          :cljs [^boolean multival?]) [db attr]
  (is-attr? db attr :db.cardinality/many))

(defn #?@(:clj  [^Boolean ref?]
          :cljs [^boolean ref?]) [db attr]
  (is-attr? db attr :db.type/ref))

(defn #?@(:clj  [^Boolean component?]
          :cljs [^boolean component?]) [db attr]
  (is-attr? db attr :db/isComponent))

(defn entid [db eid]
  (cond
    (and (integer? eid) (not (neg? (long eid))))
    eid

    (sequential? eid)
    (let [[attr value] eid]
      (cond
        (not= (count eid) 2)
        (raise "Lookup ref should contain 2 elements: " eid
               {:error :lookup-ref/syntax, :entity-id eid})
        (not (is-attr? db attr :db/unique))
        (raise "Lookup ref attribute should be marked as :db/unique: " eid
               {:error :lookup-ref/unique, :entity-id eid})
        (nil? value)
        nil
        :else
        (or (-> (set/slice (get db :avet)
                           (datom e0 attr value tx0)
                           (datom emax attr value txmax))
                first :e)
            (:e (-first-datom db :avet eid)))))

    #?@(:cljs [(array? eid) (recur db (array-seq eid))])

    (keyword? eid)
    (or (-> (set/slice (get db :avet)
                       (datom e0 :db/ident eid tx0)
                       (datom emax :db/ident eid txmax))
            first :e)
        (:e (-first-datom db :avet [:db/ident eid])))

    :else
    (raise "Expected number or lookup ref for entity id, got " eid
           {:error :entity-id/syntax, :entity-id eid})))

(defn entid-strict [db eid]
  (or (entid db eid)
      (raise "Nothing found for entity id " eid
             {:error     :entity-id/missing
              :entity-id eid})))

(defn entid-some [db eid]
  (when eid
    (entid-strict db eid)))

;;;;;;;;;; Transacting

(defn validate-datom [db ^Datom datom]
  (when (and (is-attr? db (.-a datom) :db/unique) (datom-added datom))
    (when-some [found (let [a (.-a datom)
                            v (.-v datom)]
                        (or
                          (not-empty (set/slice (get db :avet)
                                                (d/datom e0 a v tx0)
                                                (d/datom emax a v txmax)))
                          (-populated? db :avet [a v])))]
      (raise "Cannot add " datom " because of unique constraint: " found
             {:error     :transact/unique
              :attribute (.-a datom)
              :datom     datom})))
  db)

(defn- validate-eid [eid at]
  (when-not (number? eid)
    (raise "Bad entity id " eid " at " at ", expected number"
           {:error :transact/syntax, :entity-id eid, :context at})))

(defn- validate-attr [attr at]
  (when-not (or (keyword? attr) (string? attr))
    (raise "Bad entity attribute " attr " at " at ", expected keyword or string"
           {:error :transact/syntax, :attribute attr, :context at})))

(defn- validate-val [v at]
  (when (nil? v)
    (raise "Cannot store nil as a value at " at
           {:error :transact/syntax, :value v, :context at})))

(defn- current-tx [report]
  (inc ^long (get-in report [:db-before :max-tx])))

(defn- next-eid [db]
  (inc ^long (:max-eid db)))

(defn- #?@(:clj  [^Boolean tx-id?]
           :cljs [^boolean tx-id?])
  [e]
  (or (= e :db/current-tx)
      (= e ":db/current-tx") ;; for datalevin.js interop
      (= e "datomic.tx")
      (= e "datalevin.tx")))

(defn- #?@(:clj  [^Boolean tempid?]
           :cljs [^boolean tempid?])
  [x]
  (or (and (number? x) (neg? ^long x)) (string? x)))

(defn- new-eid? [db ^long eid]
  (> eid ^long (:max-eid db)))

(defn- advance-max-eid [db eid]
  (cond-> db
    (new-eid? db eid)
    (assoc :max-eid eid)))

(defn- allocate-eid
  ([_ report eid]
   (update report :db-after advance-max-eid eid))
  ([tx-time report e eid]
   (let [db   (:db-after report)
         new? (new-eid? db eid)]
     (cond-> report
       (tx-id? e)
       (assoc-in [:tempids e] eid)

       (tempid? e)
       (assoc-in [:tempids e] eid)

       (and (not (tempid? e)) new?)
       (assoc-in [:tempids eid] eid)

       (and (:auto-entity-time? (s/opts (.-store ^DB db))) new?)
       (update :tx-data conj (d/datom eid :db/created-at tx-time))

       true
       (update :db-after advance-max-eid eid)
       ))))

;; In context of `with-datom` we can use faster comparators which
;; do not check for nil (~10-15% performance gain in `transact`)

(defn- with-datom [db ^Datom datom]
  (let [ref? (ref? db (.-a datom))]
    (if (datom-added datom)
      (do
        (validate-datom db datom)
<<<<<<< HEAD
        (-> db
            (update :eavt set/conj datom d/cmp-datoms-eavt-quick)
            (update :avet set/conj datom d/cmp-datoms-avet-quick)
            (advance-max-eid (.-e datom))
            (assoc :hash (atom 0))))
=======
        (cond-> db
          true (update :eavt set/conj datom d/cmp-datoms-eavt-quick)
          true (update :avet set/conj datom d/cmp-datoms-avet-quick)
          ref? (update :veat set/conj datom d/cmp-datoms-veat-quick)
          true (advance-max-eid (.-e datom))))
>>>>>>> 0f7371ae
      (if-some [removing (first
                           (set/slice
                             (get db :eavt)
                             (d/datom (.-e datom) (.-a datom) (.-v datom) tx0)
                             (d/datom (.-e datom) (.-a datom) (.-v datom) txmax)))]
<<<<<<< HEAD
        (-> db
            (update :eavt set/disj datom d/cmp-datoms-eavt-quick)
            (update :avet set/disj datom d/cmp-datoms-avet-quick)
            (assoc :hash (atom 0)))
=======
        (cond-> db
          true (update :eavt set/disj datom d/cmp-datoms-eavt-quick)
          true (update :avet set/disj datom d/cmp-datoms-avet-quick)
          ref? (update :veat set/conj datom d/cmp-datoms-veat-quick))
>>>>>>> 0f7371ae
        db))))

(defn- transact-report [report datom]
  (-> report
      (update :db-after with-datom datom)
      (update :tx-data conj datom)))

(defn #?@(:clj  [^Boolean reverse-ref?]
          :cljs [^boolean reverse-ref?]) [attr]
  (cond
    (keyword? attr)
    (= \_ (nth (name attr) 0))

    (string? attr)
    (boolean (re-matches #"(?:([^/]+)/)?_([^/]+)" attr))

    :else
    (raise "Bad attribute type: " attr ", expected keyword or string"
           {:error :transact/syntax, :attribute attr})))

(defn reverse-ref [attr]
  (cond
    (keyword? attr)
    (if (reverse-ref? attr)
      (keyword (namespace attr) (subs (name attr) 1))
      (keyword (namespace attr) (str "_" (name attr))))

    (string? attr)
    (let [[_ ns name] (re-matches #"(?:([^/]+)/)?([^/]+)" attr)]
      (if (= \_ (nth name 0))
        (if ns (str ns "/" (subs name 1)) (subs name 1))
        (if ns (str ns "/_" name) (str "_" name))))

    :else
    (raise "Bad attribute type: " attr ", expected keyword or string"
           {:error :transact/syntax, :attribute attr})))


(defn- check-upsert-conflict [entity acc]
  (let [[e a v] acc
        _e      (:db/id entity)]
    (if (or (nil? _e)
            (tempid? _e)
            (nil? acc)
            (== ^long _e ^long e))
      acc
      (raise "Conflicting upsert: " [a v] " resolves to " e
             ", but entity already has :db/id " _e
             { :error    :transact/upsert
              :entity    entity
              :assertion acc }))))

(defn- upsert-reduce-fn [db eav a v]
  (let [e (or (:e (first (set/slice (get db :avet)
                                    (d/datom e0 a v tx0)
                                    (d/datom emax a v txmax))))
              (:e (-first-datom db :avet [a v])))]
    (cond
      (nil? e) ;; value not yet in db
      eav

      (nil? eav) ;; first upsert
      [e a v]

      (= (get eav 0) e) ;; second+ upsert, but does not conflict
      eav

      :else
      (let [[_e _a _v] eav]
        (raise "Conflicting upserts: " [_a _v] " resolves to " _e
               ", but " [a v] " resolves to " e
               { :error    :transact/upsert
                :assertion [e a v]
                :conflict  [_e _a _v] })))))

(defn- upsert-eid [db entity]
  (when-some [idents (not-empty (-attrs-by db :db.unique/identity))]
    (->>
     (reduce-kv
      (fn [eav a v] ;; eav = [e a v]
        (cond
          (not (contains? idents a))
          eav

          (and
           (multival? db a)
           (and (coll? v) (not (map? v))))
          (reduce #(upsert-reduce-fn db %1 a %2) eav v)

          :else
          (upsert-reduce-fn db eav a v)))
      nil
      entity)
     (check-upsert-conflict entity)
     first))) ;; getting eid from eav


;; multivals/reverse can be specified as coll or as a single value, trying to guess
(defn- maybe-wrap-multival [db a vs]
  (cond
    ;; not a multival context
    (not (or (reverse-ref? a)
             (multival? db a)))
    [vs]

    ;; not a collection at all, so definitely a single value
    (not (and (coll? vs) (not (map? vs))))
    [vs]

    ;; probably lookup ref
    (and (= (count vs) 2)
         (is-attr? db (first vs) :db.unique/identity))
    [vs]

    :else vs))


(defn- explode [db entity]
  (let [eid (:db/id entity)]
    (for [[a vs] entity
          :when  (not= a :db/id)
          :let   [_          (validate-attr a {:db/id eid, a vs})
                  reverse?   (reverse-ref? a)
                  straight-a (if reverse? (reverse-ref a) a)
                  _          (when (and reverse? (not (ref? db straight-a)))
                               (raise "Bad attribute " a ": reverse attribute name requires {:db/valueType :db.type/ref} in schema"
                                      {:error :transact/syntax, :attribute a, :context {:db/id eid, a vs}}))]
          v      (maybe-wrap-multival db a vs)]
      (if (and (ref? db straight-a) (map? v)) ;; another entity specified as nested map
        (assoc v (reverse-ref a) eid)
        (if reverse?
          [:db/add v   straight-a eid]
          [:db/add eid straight-a v])))))

(defn- transact-add [report [_ e a v tx :as ent]]
  (validate-attr a ent)
  (validate-val  v ent)
  (let [tx        (or tx (current-tx report))
        db        (:db-after report)
        e         (entid-strict db e)
        v         (if (ref? db a) (entid-strict db v) v)
        new-datom (datom e a v tx)]
    (if (multival? db a)
      (if (and (empty? (set/slice (get db :eavt)
                                  (datom e a v tx0)
                                  (datom e a v txmax)))
               (= (-count db [e a v]) 0))
        (transact-report report new-datom)
        report)
      (if-some [^Datom old-datom (or (first (set/slice (get db :eavt)
                                                       (datom e a nil tx0)
                                                       (datom e a nil txmax)))
                                     (-first db [e a]))]
        (if (= (.-v old-datom) v)
          report
          (-> report
              (transact-report (datom e a (.-v old-datom) tx false))
              (transact-report new-datom)))
        (transact-report report new-datom)))))

(defn- transact-retract-datom [report ^Datom d]
  (let [tx (current-tx report)]
    (transact-report report (datom (.-e d) (.-a d) (.-v d) tx false))))

(defn- retract-components [db datoms]
  (into #{} (comp
             (filter (fn [^Datom d] (component? db (.-a d))))
             (map (fn [^Datom d] [:db.fn/retractEntity (.-v d)]))) datoms))

(declare local-transact-tx-data)

(defn- retry-with-tempid [initial-report report es tempid upserted-eid]
  (if (contains? (:tempids initial-report) tempid)
    (raise "Conflicting upsert: " tempid " resolves"
           " both to " upserted-eid " and " (get-in initial-report [:tempids tempid])
           { :error :transact/upsert })
    ;; try to re-run from the beginning
    ;; but remembering that `tempid` will resolve to `upserted-eid`
    (let [tempids' (-> (:tempids report)
                       (assoc tempid upserted-eid))
          report'  (assoc initial-report :tempids tempids')]
      (local-transact-tx-data report' es))))

(def builtin-fn?
  #{:db.fn/call
    :db.fn/cas
    :db/cas
    :db/add
    :db/retract
    :db.fn/retractAttribute
    :db.fn/retractEntity
    :db/retractEntity})

;; HACK to avoid circular dependency
(def de-entity? (delay (resolve 'datalevin.entity/entity?)))
(def de-entity->txs (delay (resolve 'datalevin.entity/->txs)))

(defn- update-entity-time
  [tx-time initial-es]
  (loop [es     initial-es
         new-es (transient [])]
    (let [[entity & entities] es]
      (cond
        (empty? es)
        (persistent! new-es)

        (nil? entity)
        (recur entities new-es)

        (@de-entity? entity)
        (recur (into entities (reverse (@de-entity->txs entity))) new-es)

        (map? entity)
        (recur entities (conj! new-es (assoc entity :db/updated-at tx-time)))

        (sequential? entity)
        (let [[op e _ _] entity]
          (if (or (= op :db/retractEntity)
                  (= op :db.fn/retractEntity))
            (recur entities (conj! new-es entity))
            (recur entities (-> new-es
                                (conj! entity)
                                (conj! [:db/add e :db/updated-at tx-time])))))

        (datom? entity)
        (let [e (d/datom-e entity)]
          (recur entities (-> new-es
                              (conj! entity)
                              (conj! [:db/add e :db/updated-at tx-time]))))

        :else
        (raise "Bad entity at " entity ", expected map, vector, datom or entity"
               {:error :transact/syntax, :tx-data entity})))))

(defn- local-transact-tx-data
<<<<<<< HEAD
  [initial-report initial-es]
  (let [tx-time    (System/currentTimeMillis)
        initial-es (if (:auto-entity-time?
                        (s/opts (.-store ^DB (:db-before initial-report))))
                     (update-entity-time tx-time initial-es)
                     initial-es)
        rp
        (loop [report (-> initial-report
                          (update :db-after transient))
               es     initial-es]
          (let [[entity & entities] es
                ^DB db              (:db-after report)
                {:keys [tempids]}   report]
            (cond
              (empty? es)
              (-> report
                  (assoc-in  [:tempids :db/current-tx] (current-tx report))
                  (update-in [:db-after :max-tx] inc)
                  (update :db-after persistent!))

              (nil? entity)
              (recur report entities)

              (@de-entity? entity)
              (recur report
                     (into entities (reverse (@de-entity->txs entity))))

              (map? entity)
              (let [old-eid (:db/id entity)]
                (cond+
                  ;; :db/current-tx / "datomic.tx" => tx
                  (tx-id? old-eid)
                  (let [id (current-tx report)]
                    (recur (allocate-eid tx-time report old-eid id)
                           (cons (assoc entity :db/id id) entities)))

                  ;; lookup-ref => resolved | error
                  (sequential? old-eid)
                  (let [id (entid-strict db old-eid)]
                    (recur report
                           (cons (assoc entity :db/id id) entities)))

                  ;; upserted => explode | error
                  :let [upserted-eid (upsert-eid db entity)]

                  (some? upserted-eid)
                  (if (and (tempid? old-eid)
                           (contains? tempids old-eid)
                           (not= upserted-eid (get tempids old-eid)))
                    (retry-with-tempid initial-report report initial-es old-eid upserted-eid)
                    (recur (allocate-eid tx-time report old-eid upserted-eid)
                           (concat (explode db (assoc entity :db/id upserted-eid)) entities)))

                  ;; resolved | allocated-tempid | tempid | nil => explode
                  (or (number? old-eid)
                      (nil?    old-eid)
                      (string? old-eid))
                  (let [new-eid    (cond
                                     (nil? old-eid)    (next-eid db)
                                     (tempid? old-eid) (or (get tempids old-eid)
                                                           (next-eid db))
                                     :else             old-eid)
                        new-entity (assoc entity :db/id new-eid)]
                    (recur (allocate-eid tx-time report old-eid new-eid)
                           (concat (explode db new-entity) entities)))

                  ;; trash => error
                  :else
                  (raise "Expected number, string or lookup ref for :db/id, got " old-eid
                         { :error :entity-id/syntax, :entity entity })))

              (sequential? entity)
              (let [[op e a v] entity]
                (cond
                  (= op :db.fn/call)
                  (let [[_ f & args] entity]
                    (recur report (concat (apply f db args) entities)))

                  (and (keyword? op)
                       (not (builtin-fn? op)))
                  (if-some [ident (or (:e
                                       (first
                                         (set/slice
                                           (get db :avet)
                                           (d/datom e0 op nil tx0)
                                           (d/datom emax op nil txmax))))
                                      (entid db op))]
                    (let [fun  (or (-> (set/slice
                                         (get db :eavt)
                                         (d/datom ident :db/fn nil tx0)
                                         (d/datom ident :db/fn nil txmax))
                                       first :v)
                                   (:v (-first db [ident :db/fn])))
                          args (next entity)]
                      (if (fn? fun)
                        (recur report (concat (apply fun db args) entities))
                        (raise "Entity " op " expected to have :db/fn attribute with fn? value"
                               {:error :transact/syntal, :operation :db.fn/call, :tx-data entity})))
                    (raise "Can’t find entity for transaction fn " op
                           {:error :transact/syntax, :operation :db.fn/call, :tx-data entity}))

                  (and (tempid? e) (not= op :db/add))
                  (raise "Can't use tempid in '" entity "'. Tempids are allowed in :db/add only"
                         { :error :transact/syntax, :op entity })

                  (or (= op :db.fn/cas)
                      (= op :db/cas))
                  (let [[_ e a ov nv] entity
                        e             (entid-strict db e)
                        _             (validate-attr a entity)
                        ov            (if (ref? db a) (entid-strict db ov) ov)
                        nv            (if (ref? db a) (entid-strict db nv) nv)
                        _             (validate-val nv entity)
                        datoms        (clojure.set/union
                                        (set/slice
                                          (get db :eavt)
                                          (datom e a nil tx0)
                                          (datom e a nil txmax))
                                        (-search db [e a]))]
                    (if (multival? db a)
                      (if (some (fn [^Datom d] (= (.-v d) ov)) datoms)
                        (recur (transact-add report [:db/add e a nv]) entities)
                        (raise ":db.fn/cas failed on datom [" e " " a " " (map :v datoms) "], expected " ov
                               {:error :transact/cas, :old datoms, :expected ov, :new nv}))
                      (let [v (:v (nth datoms 0))]
                        (if (= v ov)
                          (recur (transact-add report [:db/add e a nv]) entities)
                          (raise ":db.fn/cas failed on datom [" e " " a " " v "], expected " ov
                                 {:error :transact/cas, :old (first datoms), :expected ov, :new nv })))))

                  (tx-id? e)
                  (recur (allocate-eid tx-time report e (current-tx report)) (cons [op (current-tx report) a v] entities))

                  (and (ref? db a) (tx-id? v))
                  (recur (allocate-eid tx-time report v (current-tx report)) (cons [op e a (current-tx report)] entities))

                  (and (ref? db a) (tempid? v))
                  (if-some [vid (get tempids v)]
                    (recur report (cons [op e a vid] entities))
                    (recur (allocate-eid tx-time report v (next-eid db)) es))

                  (tempid? e)
                  (let [upserted-eid  (when (is-attr? db a :db.unique/identity)
                                        (or (:e
                                             (first
                                               (set/slice
                                                 (get db :avet)
                                                 (d/datom e0 a v tx0)
                                                 (d/datom emax a v txmax))))
                                            (:e (-first-datom db :avet [a v]))))
                        allocated-eid (get tempids e)]
                    (if (and upserted-eid allocated-eid (not= upserted-eid allocated-eid))
                      (retry-with-tempid initial-report report initial-es e upserted-eid)
                      (let [eid (or upserted-eid allocated-eid (next-eid db))]
                        (recur (allocate-eid tx-time report e eid) (cons [op eid a v] entities)))))

                  (= op :db/add)
                  (recur (transact-add report entity) entities)

                  (and (= op :db/retract) v)
                  (if-some [e (entid db e)]
                    (let [v (if (ref? db a) (entid-strict db v) v)]
                      (validate-attr a entity)
                      (validate-val v entity)
                      (if-some [old-datom (or
                                            (first (set/slice
                                                     (get db :eavt)
                                                     (datom e a v tx0)
                                                     (datom e a v txmax)))
                                            (-first db [e a v]))]
                        (recur (transact-retract-datom report old-datom) entities)
                        (recur report entities)))
                    (recur report entities))

                  (or (= op :db.fn/retractAttribute)
                      (= op :db/retract))
                  (if-some [e (entid db e)]
                    (let [_      (validate-attr a entity)
                          datoms (vec
                                   (concat
                                     (set/slice (get db :eavt)
                                                (datom e a nil tx0)
                                                (datom e a nil txmax))
                                     (-search db [e a])))]
                      (recur (reduce transact-retract-datom report datoms)
                             (concat (retract-components db datoms) entities)))
                    (recur report entities))

                  (or (= op :db.fn/retractEntity)
                      (= op :db/retractEntity))
                  (if-some [e (entid db e)]
                    (let [e-datoms (vec
                                     (concat
                                       (set/slice (get db :eavt)
                                                  (datom e nil nil tx0)
                                                  (datom e nil nil txmax))
                                       (-search db [e])))
                          v-datoms (s/scan-ref-v (.-store db) e)]
                      (recur (reduce transact-retract-datom report
                                     (concat e-datoms v-datoms))
                             (concat (retract-components db e-datoms) entities)))
                    (recur report entities))

                  :else
                  (raise "Unknown operation at " entity ", expected :db/add, :db/retract, :db.fn/call, :db.fn/retractAttribute, :db.fn/retractEntity or an ident corresponding to an installed transaction function (e.g. {:db/ident <keyword> :db/fn <Ifn>}, usage of :db/ident requires {:db/unique :db.unique/identity} in schema)" {:error :transact/syntax, :operation op, :tx-data entity})))

              (datom? entity)
              (let [[e a v tx added] entity]
                (if added
                  (recur (transact-add report [:db/add e a v tx]) entities)
                  (recur report (cons [:db/retract e a v] entities))))

              :else
              (raise "Bad entity type at " entity ", expected map, vector, or datom"
                     {:error :transact/syntax, :tx-data entity})
              )))
        pstore (.-store ^DB (:db-after rp))]
    (s/load-datoms pstore (:tx-data rp))
    (refresh-cache pstore)
    rp))
=======
  ([initial-report initial-es]
   (local-transact-tx-data initial-report initial-es false))
  ([initial-report initial-es simulated?]
   (let [tx-time    (System/currentTimeMillis)
         initial-es (if (:auto-entity-time?
                         (s/opts (.-store ^DB (:db-before initial-report))))
                      (update-entity-time tx-time initial-es)
                      initial-es)
         rp
         (loop [report (-> initial-report
                           (update :db-after transient))
                es     initial-es]
           (let [[entity & entities] es
                 db                  (:db-after report)
                 {:keys [tempids]}   report]
             (cond
               (empty? es)
               (-> report
                   (assoc-in  [:tempids :db/current-tx] (current-tx report))
                   (update-in [:db-after :max-tx] inc)
                   (update :db-after persistent!))

               (nil? entity)
               (recur report entities)

               (@de-entity? entity)
               (recur report
                      (into entities (reverse (@de-entity->txs entity))))

               (map? entity)
               (let [old-eid (:db/id entity)]
                 (cond+
                   ;; :db/current-tx / "datomic.tx" => tx
                   (tx-id? old-eid)
                   (let [id (current-tx report)]
                     (recur (allocate-eid tx-time report old-eid id)
                            (cons (assoc entity :db/id id) entities)))

                   ;; lookup-ref => resolved | error
                   (sequential? old-eid)
                   (let [id (entid-strict db old-eid)]
                     (recur report
                            (cons (assoc entity :db/id id) entities)))

                   ;; upserted => explode | error
                   :let [upserted-eid (upsert-eid db entity)]

                   (some? upserted-eid)
                   (if (and (tempid? old-eid)
                            (contains? tempids old-eid)
                            (not= upserted-eid (get tempids old-eid)))
                     (retry-with-tempid initial-report report initial-es old-eid upserted-eid)
                     (recur (allocate-eid tx-time report old-eid upserted-eid)
                            (concat (explode db (assoc entity :db/id upserted-eid)) entities)))

                   ;; resolved | allocated-tempid | tempid | nil => explode
                   (or (number? old-eid)
                       (nil?    old-eid)
                       (string? old-eid))
                   (let [new-eid    (cond
                                      (nil? old-eid)    (next-eid db)
                                      (tempid? old-eid) (or (get tempids old-eid)
                                                            (next-eid db))
                                      :else             old-eid)
                         new-entity (assoc entity :db/id new-eid)]
                     (recur (allocate-eid tx-time report old-eid new-eid)
                            (concat (explode db new-entity) entities)))

                   ;; trash => error
                   :else
                   (raise "Expected number, string or lookup ref for :db/id, got " old-eid
                          { :error :entity-id/syntax, :entity entity })))

               (sequential? entity)
               (let [[op e a v] entity]
                 (cond
                   (= op :db.fn/call)
                   (let [[_ f & args] entity]
                     (recur report (concat (apply f db args) entities)))

                   (and (keyword? op)
                        (not (builtin-fn? op)))
                   (if-some [ident (or (:e
                                        (first
                                          (set/slice
                                            (get db :avet)
                                            (d/datom e0 op nil tx0)
                                            (d/datom emax op nil txmax))))
                                       (entid db op))]
                     (let [fun  (or (-> (set/slice
                                          (get db :eavt)
                                          (d/datom ident :db/fn nil tx0)
                                          (d/datom ident :db/fn nil txmax))
                                        first :v)
                                    (:v (-first db [ident :db/fn])))
                           args (next entity)]
                       (if (fn? fun)
                         (recur report (concat (apply fun db args) entities))
                         (raise "Entity " op " expected to have :db/fn attribute with fn? value"
                                {:error :transact/syntal, :operation :db.fn/call, :tx-data entity})))
                     (raise "Can’t find entity for transaction fn " op
                            {:error :transact/syntax, :operation :db.fn/call, :tx-data entity}))

                   (and (tempid? e) (not= op :db/add))
                   (raise "Can't use tempid in '" entity "'. Tempids are allowed in :db/add only"
                          { :error :transact/syntax, :op entity })

                   (or (= op :db.fn/cas)
                       (= op :db/cas))
                   (let [[_ e a ov nv] entity
                         e             (entid-strict db e)
                         _             (validate-attr a entity)
                         ov            (if (ref? db a) (entid-strict db ov) ov)
                         nv            (if (ref? db a) (entid-strict db nv) nv)
                         _             (validate-val nv entity)
                         datoms        (clojure.set/union
                                         (set/slice
                                           (get db :eavt)
                                           (datom e a nil tx0)
                                           (datom e a nil txmax))
                                         (-search db [e a]))]
                     (if (multival? db a)
                       (if (some (fn [^Datom d] (= (.-v d) ov)) datoms)
                         (recur (transact-add report [:db/add e a nv]) entities)
                         (raise ":db.fn/cas failed on datom [" e " " a " " (map :v datoms) "], expected " ov
                                {:error :transact/cas, :old datoms, :expected ov, :new nv}))
                       (let [v (:v (nth datoms 0))]
                         (if (= v ov)
                           (recur (transact-add report [:db/add e a nv]) entities)
                           (raise ":db.fn/cas failed on datom [" e " " a " " v "], expected " ov
                                  {:error :transact/cas, :old (first datoms), :expected ov, :new nv })))))

                   (tx-id? e)
                   (recur (allocate-eid tx-time report e (current-tx report)) (cons [op (current-tx report) a v] entities))

                   (and (ref? db a) (tx-id? v))
                   (recur (allocate-eid tx-time report v (current-tx report)) (cons [op e a (current-tx report)] entities))

                   (and (ref? db a) (tempid? v))
                   (if-some [vid (get tempids v)]
                     (recur report (cons [op e a vid] entities))
                     (recur (allocate-eid tx-time report v (next-eid db)) es))

                   (tempid? e)
                   (let [upserted-eid  (when (is-attr? db a :db.unique/identity)
                                         (or (:e
                                              (first
                                                (set/slice
                                                  (get db :avet)
                                                  (d/datom e0 a v tx0)
                                                  (d/datom emax a v txmax))))
                                             (:e (-first-datom db :avet [a v]))))
                         allocated-eid (get tempids e)]
                     (if (and upserted-eid allocated-eid (not= upserted-eid allocated-eid))
                       (retry-with-tempid initial-report report initial-es e upserted-eid)
                       (let [eid (or upserted-eid allocated-eid (next-eid db))]
                         (recur (allocate-eid tx-time report e eid) (cons [op eid a v] entities)))))

                   (= op :db/add)
                   (recur (transact-add report entity) entities)

                   (and (= op :db/retract) v)
                   (if-some [e (entid db e)]
                     (let [v (if (ref? db a) (entid-strict db v) v)]
                       (validate-attr a entity)
                       (validate-val v entity)
                       (if-some [old-datom (or
                                             (first (set/slice
                                                      (get db :eavt)
                                                      (datom e a v tx0)
                                                      (datom e a v txmax)))
                                             (-first db [e a v]))]
                         (recur (transact-retract-datom report old-datom) entities)
                         (recur report entities)))
                     (recur report entities))

                   (or (= op :db.fn/retractAttribute)
                       (= op :db/retract))
                   (if-some [e (entid db e)]
                     (let [_      (validate-attr a entity)
                           datoms (vec
                                    (concat
                                      (set/slice (get db :eavt)
                                                 (datom e a nil tx0)
                                                 (datom e a nil txmax))
                                      (-search db [e a])))]
                       (recur (reduce transact-retract-datom report datoms)
                              (concat (retract-components db datoms) entities)))
                     (recur report entities))

                   (or (= op :db.fn/retractEntity)
                       (= op :db/retractEntity))
                   (if-some [e (entid db e)]
                     (let [e-datoms (vec
                                      (concat
                                        (set/slice (get db :eavt)
                                                   (datom e nil nil tx0)
                                                   (datom e nil nil txmax))
                                        (-search db [e])))
                           v-datoms (vec
                                      (concat
                                        (set/slice (get db :veat)
                                                   (datom e0 nil e tx0)
                                                   (datom emax nil e txmax))
                                        (-search db [nil nil e])))]
                       (recur (reduce transact-retract-datom report
                                      (concat e-datoms v-datoms))
                              (concat (retract-components db e-datoms) entities)))
                     (recur report entities))

                   :else
                   (raise "Unknown operation at " entity ", expected :db/add, :db/retract, :db.fn/call, :db.fn/retractAttribute, :db.fn/retractEntity or an ident corresponding to an installed transaction function (e.g. {:db/ident <keyword> :db/fn <Ifn>}, usage of :db/ident requires {:db/unique :db.unique/identity} in schema)" {:error :transact/syntax, :operation op, :tx-data entity})))

               (datom? entity)
               (let [[e a v tx added] entity]
                 (if added
                   (recur (transact-add report [:db/add e a v tx]) entities)
                   (recur report (cons [:db/retract e a v] entities))))

               :else
               (raise "Bad entity type at " entity ", expected map, vector, or datom"
                      {:error :transact/syntax, :tx-data entity})
               )))
         pstore (.-store ^DB (:db-after rp))]
     (when-not simulated?
       (s/load-datoms pstore (:tx-data rp))
       (refresh-cache pstore))
     rp)))
>>>>>>> 0f7371ae

(defn- remote-tx-result
  [res]
  (if (map? res)
    (let [{:keys [tx-data tempids]} res]
      [tx-data (dissoc tempids :max-eid) (tempids :max-eid)])
    (let [[tx-data tempids] (split-with datom? res)
          max-eid           (-> tempids last second)
          tempids           (into {} (butlast tempids))]
      [tx-data tempids max-eid])))

(defn transact-tx-data
  ([initial-report initial-es simulated?]
   (when-not (or (nil? initial-es)
                 (sequential? initial-es))
     (raise "Bad transaction data " initial-es ", expected sequential collection"
            {:error :transact/syntax, :tx-data initial-es}))
   (let [^DB db (:db-before initial-report)
         store  (.-store db)]
     (if (instance? datalevin.remote.DatalogStore store)
       (try
         (let [res                       (r/tx-data store initial-es simulated?)
               [tx-data tempids max-eid] (remote-tx-result res)]
           (assoc initial-report
                  :db-after (-> (new-db store)
                                (assoc :max-eid max-eid)
                                (#(if simulated? (update % :max-tx inc) %)))
                  :tx-data tx-data
                  :tempids tempids))
         (catch Exception _
           (local-transact-tx-data initial-report initial-es simulated?)))
       (local-transact-tx-data initial-report initial-es simulated?)))))

(defn tx-data->simulated-report
  [db tx-data]
  {:pre [(db? db)]}
  (when-not (or (nil? tx-data)
                (sequential? tx-data))
    (raise "Bad transaction data " tx-data ", expected sequential collection"
           {:error :transact/syntax, :tx-data tx-data}))
  (let [initial-report (map->TxReport
                         {:db-before db
                          :db-after  db
                          :tx-data   []
                          :tempids   {}
                          :tx-meta   nil})]
    (transact-tx-data initial-report tx-data true)))<|MERGE_RESOLUTION|>--- conflicted
+++ resolved
@@ -588,35 +588,20 @@
     (if (datom-added datom)
       (do
         (validate-datom db datom)
-<<<<<<< HEAD
         (-> db
             (update :eavt set/conj datom d/cmp-datoms-eavt-quick)
             (update :avet set/conj datom d/cmp-datoms-avet-quick)
             (advance-max-eid (.-e datom))
             (assoc :hash (atom 0))))
-=======
-        (cond-> db
-          true (update :eavt set/conj datom d/cmp-datoms-eavt-quick)
-          true (update :avet set/conj datom d/cmp-datoms-avet-quick)
-          ref? (update :veat set/conj datom d/cmp-datoms-veat-quick)
-          true (advance-max-eid (.-e datom))))
->>>>>>> 0f7371ae
       (if-some [removing (first
                            (set/slice
                              (get db :eavt)
                              (d/datom (.-e datom) (.-a datom) (.-v datom) tx0)
                              (d/datom (.-e datom) (.-a datom) (.-v datom) txmax)))]
-<<<<<<< HEAD
         (-> db
             (update :eavt set/disj datom d/cmp-datoms-eavt-quick)
             (update :avet set/disj datom d/cmp-datoms-avet-quick)
             (assoc :hash (atom 0)))
-=======
-        (cond-> db
-          true (update :eavt set/disj datom d/cmp-datoms-eavt-quick)
-          true (update :avet set/disj datom d/cmp-datoms-avet-quick)
-          ref? (update :veat set/conj datom d/cmp-datoms-veat-quick))
->>>>>>> 0f7371ae
         db))))
 
 (defn- transact-report [report datom]
@@ -852,228 +837,6 @@
                {:error :transact/syntax, :tx-data entity})))))
 
 (defn- local-transact-tx-data
-<<<<<<< HEAD
-  [initial-report initial-es]
-  (let [tx-time    (System/currentTimeMillis)
-        initial-es (if (:auto-entity-time?
-                        (s/opts (.-store ^DB (:db-before initial-report))))
-                     (update-entity-time tx-time initial-es)
-                     initial-es)
-        rp
-        (loop [report (-> initial-report
-                          (update :db-after transient))
-               es     initial-es]
-          (let [[entity & entities] es
-                ^DB db              (:db-after report)
-                {:keys [tempids]}   report]
-            (cond
-              (empty? es)
-              (-> report
-                  (assoc-in  [:tempids :db/current-tx] (current-tx report))
-                  (update-in [:db-after :max-tx] inc)
-                  (update :db-after persistent!))
-
-              (nil? entity)
-              (recur report entities)
-
-              (@de-entity? entity)
-              (recur report
-                     (into entities (reverse (@de-entity->txs entity))))
-
-              (map? entity)
-              (let [old-eid (:db/id entity)]
-                (cond+
-                  ;; :db/current-tx / "datomic.tx" => tx
-                  (tx-id? old-eid)
-                  (let [id (current-tx report)]
-                    (recur (allocate-eid tx-time report old-eid id)
-                           (cons (assoc entity :db/id id) entities)))
-
-                  ;; lookup-ref => resolved | error
-                  (sequential? old-eid)
-                  (let [id (entid-strict db old-eid)]
-                    (recur report
-                           (cons (assoc entity :db/id id) entities)))
-
-                  ;; upserted => explode | error
-                  :let [upserted-eid (upsert-eid db entity)]
-
-                  (some? upserted-eid)
-                  (if (and (tempid? old-eid)
-                           (contains? tempids old-eid)
-                           (not= upserted-eid (get tempids old-eid)))
-                    (retry-with-tempid initial-report report initial-es old-eid upserted-eid)
-                    (recur (allocate-eid tx-time report old-eid upserted-eid)
-                           (concat (explode db (assoc entity :db/id upserted-eid)) entities)))
-
-                  ;; resolved | allocated-tempid | tempid | nil => explode
-                  (or (number? old-eid)
-                      (nil?    old-eid)
-                      (string? old-eid))
-                  (let [new-eid    (cond
-                                     (nil? old-eid)    (next-eid db)
-                                     (tempid? old-eid) (or (get tempids old-eid)
-                                                           (next-eid db))
-                                     :else             old-eid)
-                        new-entity (assoc entity :db/id new-eid)]
-                    (recur (allocate-eid tx-time report old-eid new-eid)
-                           (concat (explode db new-entity) entities)))
-
-                  ;; trash => error
-                  :else
-                  (raise "Expected number, string or lookup ref for :db/id, got " old-eid
-                         { :error :entity-id/syntax, :entity entity })))
-
-              (sequential? entity)
-              (let [[op e a v] entity]
-                (cond
-                  (= op :db.fn/call)
-                  (let [[_ f & args] entity]
-                    (recur report (concat (apply f db args) entities)))
-
-                  (and (keyword? op)
-                       (not (builtin-fn? op)))
-                  (if-some [ident (or (:e
-                                       (first
-                                         (set/slice
-                                           (get db :avet)
-                                           (d/datom e0 op nil tx0)
-                                           (d/datom emax op nil txmax))))
-                                      (entid db op))]
-                    (let [fun  (or (-> (set/slice
-                                         (get db :eavt)
-                                         (d/datom ident :db/fn nil tx0)
-                                         (d/datom ident :db/fn nil txmax))
-                                       first :v)
-                                   (:v (-first db [ident :db/fn])))
-                          args (next entity)]
-                      (if (fn? fun)
-                        (recur report (concat (apply fun db args) entities))
-                        (raise "Entity " op " expected to have :db/fn attribute with fn? value"
-                               {:error :transact/syntal, :operation :db.fn/call, :tx-data entity})))
-                    (raise "Can’t find entity for transaction fn " op
-                           {:error :transact/syntax, :operation :db.fn/call, :tx-data entity}))
-
-                  (and (tempid? e) (not= op :db/add))
-                  (raise "Can't use tempid in '" entity "'. Tempids are allowed in :db/add only"
-                         { :error :transact/syntax, :op entity })
-
-                  (or (= op :db.fn/cas)
-                      (= op :db/cas))
-                  (let [[_ e a ov nv] entity
-                        e             (entid-strict db e)
-                        _             (validate-attr a entity)
-                        ov            (if (ref? db a) (entid-strict db ov) ov)
-                        nv            (if (ref? db a) (entid-strict db nv) nv)
-                        _             (validate-val nv entity)
-                        datoms        (clojure.set/union
-                                        (set/slice
-                                          (get db :eavt)
-                                          (datom e a nil tx0)
-                                          (datom e a nil txmax))
-                                        (-search db [e a]))]
-                    (if (multival? db a)
-                      (if (some (fn [^Datom d] (= (.-v d) ov)) datoms)
-                        (recur (transact-add report [:db/add e a nv]) entities)
-                        (raise ":db.fn/cas failed on datom [" e " " a " " (map :v datoms) "], expected " ov
-                               {:error :transact/cas, :old datoms, :expected ov, :new nv}))
-                      (let [v (:v (nth datoms 0))]
-                        (if (= v ov)
-                          (recur (transact-add report [:db/add e a nv]) entities)
-                          (raise ":db.fn/cas failed on datom [" e " " a " " v "], expected " ov
-                                 {:error :transact/cas, :old (first datoms), :expected ov, :new nv })))))
-
-                  (tx-id? e)
-                  (recur (allocate-eid tx-time report e (current-tx report)) (cons [op (current-tx report) a v] entities))
-
-                  (and (ref? db a) (tx-id? v))
-                  (recur (allocate-eid tx-time report v (current-tx report)) (cons [op e a (current-tx report)] entities))
-
-                  (and (ref? db a) (tempid? v))
-                  (if-some [vid (get tempids v)]
-                    (recur report (cons [op e a vid] entities))
-                    (recur (allocate-eid tx-time report v (next-eid db)) es))
-
-                  (tempid? e)
-                  (let [upserted-eid  (when (is-attr? db a :db.unique/identity)
-                                        (or (:e
-                                             (first
-                                               (set/slice
-                                                 (get db :avet)
-                                                 (d/datom e0 a v tx0)
-                                                 (d/datom emax a v txmax))))
-                                            (:e (-first-datom db :avet [a v]))))
-                        allocated-eid (get tempids e)]
-                    (if (and upserted-eid allocated-eid (not= upserted-eid allocated-eid))
-                      (retry-with-tempid initial-report report initial-es e upserted-eid)
-                      (let [eid (or upserted-eid allocated-eid (next-eid db))]
-                        (recur (allocate-eid tx-time report e eid) (cons [op eid a v] entities)))))
-
-                  (= op :db/add)
-                  (recur (transact-add report entity) entities)
-
-                  (and (= op :db/retract) v)
-                  (if-some [e (entid db e)]
-                    (let [v (if (ref? db a) (entid-strict db v) v)]
-                      (validate-attr a entity)
-                      (validate-val v entity)
-                      (if-some [old-datom (or
-                                            (first (set/slice
-                                                     (get db :eavt)
-                                                     (datom e a v tx0)
-                                                     (datom e a v txmax)))
-                                            (-first db [e a v]))]
-                        (recur (transact-retract-datom report old-datom) entities)
-                        (recur report entities)))
-                    (recur report entities))
-
-                  (or (= op :db.fn/retractAttribute)
-                      (= op :db/retract))
-                  (if-some [e (entid db e)]
-                    (let [_      (validate-attr a entity)
-                          datoms (vec
-                                   (concat
-                                     (set/slice (get db :eavt)
-                                                (datom e a nil tx0)
-                                                (datom e a nil txmax))
-                                     (-search db [e a])))]
-                      (recur (reduce transact-retract-datom report datoms)
-                             (concat (retract-components db datoms) entities)))
-                    (recur report entities))
-
-                  (or (= op :db.fn/retractEntity)
-                      (= op :db/retractEntity))
-                  (if-some [e (entid db e)]
-                    (let [e-datoms (vec
-                                     (concat
-                                       (set/slice (get db :eavt)
-                                                  (datom e nil nil tx0)
-                                                  (datom e nil nil txmax))
-                                       (-search db [e])))
-                          v-datoms (s/scan-ref-v (.-store db) e)]
-                      (recur (reduce transact-retract-datom report
-                                     (concat e-datoms v-datoms))
-                             (concat (retract-components db e-datoms) entities)))
-                    (recur report entities))
-
-                  :else
-                  (raise "Unknown operation at " entity ", expected :db/add, :db/retract, :db.fn/call, :db.fn/retractAttribute, :db.fn/retractEntity or an ident corresponding to an installed transaction function (e.g. {:db/ident <keyword> :db/fn <Ifn>}, usage of :db/ident requires {:db/unique :db.unique/identity} in schema)" {:error :transact/syntax, :operation op, :tx-data entity})))
-
-              (datom? entity)
-              (let [[e a v tx added] entity]
-                (if added
-                  (recur (transact-add report [:db/add e a v tx]) entities)
-                  (recur report (cons [:db/retract e a v] entities))))
-
-              :else
-              (raise "Bad entity type at " entity ", expected map, vector, or datom"
-                     {:error :transact/syntax, :tx-data entity})
-              )))
-        pstore (.-store ^DB (:db-after rp))]
-    (s/load-datoms pstore (:tx-data rp))
-    (refresh-cache pstore)
-    rp))
-=======
   ([initial-report initial-es]
    (local-transact-tx-data initial-report initial-es false))
   ([initial-report initial-es simulated?]
@@ -1087,7 +850,7 @@
                            (update :db-after transient))
                 es     initial-es]
            (let [[entity & entities] es
-                 db                  (:db-after report)
+                 ^DB db              (:db-after report)
                  {:keys [tempids]}   report]
              (cond
                (empty? es)
@@ -1273,12 +1036,7 @@
                                                    (datom e nil nil tx0)
                                                    (datom e nil nil txmax))
                                         (-search db [e])))
-                           v-datoms (vec
-                                      (concat
-                                        (set/slice (get db :veat)
-                                                   (datom e0 nil e tx0)
-                                                   (datom emax nil e txmax))
-                                        (-search db [nil nil e])))]
+                           v-datoms (s/scan-ref-v (.-store db) e)]
                        (recur (reduce transact-retract-datom report
                                       (concat e-datoms v-datoms))
                               (concat (retract-components db e-datoms) entities)))
@@ -1302,7 +1060,6 @@
        (s/load-datoms pstore (:tx-data rp))
        (refresh-cache pstore))
      rp)))
->>>>>>> 0f7371ae
 
 (defn- remote-tx-result
   [res]
