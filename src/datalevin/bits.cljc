--- conflicted
+++ resolved
@@ -639,33 +639,18 @@
     sl))
 
 (defn put-buffer
-  "In addition to the user facing data types, x-type can be one of the
-  following internal data types:
-
-    - `:datom`
-    - `:attr`
-    - `:eav`
-    - `:eav-a`
-    - `:ave`
-    - `:bitmap`
-  "
   ([bf x]
    (put-buffer bf x :data))
   ([^ByteBuffer bf x x-type]
    (case x-type
      :string         (do (put-byte bf (raw-header x :string))
-<<<<<<< HEAD
-                         (put-bytes bf (.getBytes ^String x StandardCharsets/UTF_8)))
-=======
                          (put-bytes
                            bf (.getBytes ^String x StandardCharsets/UTF_8)))
->>>>>>> 70af1e1f
      :int            (put-int bf x)
      :short          (put-short bf x)
      :int-int        (let [[i1 i2] x]
                        (put-int bf i1)
                        (put-int bf i2))
-<<<<<<< HEAD
      :int-int-int    (let [[i1 i2 i3] x]
                        (put-int bf i1)
                        (put-int bf i2)
@@ -673,8 +658,6 @@
      :long-long      (let [[l1 l2] x]
                        (put-long bf l1)
                        (put-long bf l2))
-=======
->>>>>>> 70af1e1f
      :sial           (put-sparse-list bf x)
      :bitmap         (put-bitmap bf x)
      :term-info      (let [[i1 i2 i3] x]
@@ -715,16 +698,6 @@
      (put-data bf x))))
 
 (defn read-buffer
-  "In addition to the user facing data types, v-type can be one of the
-  following internal data types:
-
-    - `:datom`
-    - `:attr`
-    - `:eav`
-    - `:eav-a`
-    - `:ave`
-    - `:bitmap`
-    - `:link`"
   ([bf]
    (read-buffer bf :data))
   ([^ByteBuffer bf v-type]
@@ -756,11 +729,6 @@
      :datom          (get-nippy bf)
      :avg            (get-avg bf)
      :veg            (get-veg bf)
-     ;; :eav            (get-eav bf)
-     ;; :eav-a          (do (skip bf Long/BYTES) (get-int bf))
-     ;; :eavt           (get-eav bf)
-     ;; :ave            (get-ave bf)
-     ;; :avet           (get-ave bf)
      :raw            (get-bytes bf)
      (get-data bf))))
 
