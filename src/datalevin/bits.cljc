(ns ^:no-doc datalevin.bits
  "Handle binary encoding, byte buffers, etc."
  (:require
   [datalevin.constants :as c]
   [datalevin.util :as u]
   [datalevin.sparselist :as sl]
   [clojure.string :as s]
   [taoensso.nippy :as nippy])
  (:import
   [java.util Arrays UUID Date Base64 Base64$Decoder Base64$Encoder]
   [java.util.regex Pattern]
   [java.math BigInteger BigDecimal]
   [java.io Writer]
   [java.nio ByteBuffer]
   [java.nio.charset StandardCharsets]
   [java.lang String Character]
   [org.roaringbitmap RoaringBitmap RoaringBitmapWriter]
<<<<<<< HEAD
   [me.lemire.integercompression IntCompressor]
=======
>>>>>>> 9b1ee2a1
   [datalevin.utl BitOps BufOps]))

(defonce base64-encoder (.withoutPadding (Base64/getEncoder)))

(defonce base64-decoder (Base64/getDecoder))

(defn encode-base64
  "encode bytes into a base64 string"
  [bs]
  (.encodeToString ^Base64$Encoder base64-encoder bs))

(defn decode-base64
  "decode a base64 string to return the bytes"
  [^String s]
  (.decode ^Base64$Decoder base64-decoder s))

;; bytes <-> text

(def hex [\0 \1 \2 \3 \4 \5 \6 \7 \8 \9 \A \B \C \D \E \F])

(defn hexify-byte
  "Convert a byte to a hex pair"
  [b]
  (let [v (bit-and ^byte b 0xFF)]
    [(hex (bit-shift-right v 4)) (hex (bit-and v 0x0F))]))

(defn hexify
  "Convert bytes to hex string"
  [bs]
  (apply str (mapcat hexify-byte bs)))

(defn ^:no-doc unhexify-2c
  "Convert two hex characters to a byte"
  [c1 c2]
  (unchecked-byte
    (+ (bit-shift-left (Character/digit ^char c1 16) 4)
       (Character/digit ^char c2 16))))

(defn ^:no-doc unhexify
  "Convert hex string to byte sequence"
  [s]
  (map #(apply unhexify-2c %) (partition 2 s)))

(defn ^:no-doc hexify-string [^String s] (hexify (.getBytes s)))

(defn ^:no-doc unhexify-string [s] (String. (byte-array (unhexify s))))

(defn text-ba->str
  "Convert a byte array to string, the array is known to contain text data"
  [^bytes ba]
  (String. ba StandardCharsets/UTF_8))

(defmethod print-method (Class/forName "[B")
  [^bytes bs, ^Writer w]
  (doto w
    (.write "#datalevin/bytes ")
    (.write "\"")
    (.write ^String (encode-base64 bs))
    (.write "\"")))

(defn ^bytes bytes-from-reader [s] (decode-base64 s))

(defmethod print-method Pattern
  [^Pattern p, ^Writer w]
  (doto w
    (.write "#datalevin/regex ")
    (.write "\"")
    (.write ^String (s/escape (.toString p) {\\ "\\\\"}))
    (.write "\"")))

(defn ^Pattern regex-from-reader [s] (Pattern/compile s))

(defmethod print-method BigInteger
  [^BigInteger bi, ^Writer w]
  (doto w
    (.write "#datalevin/bigint ")
    (.write "\"")
    (.write ^String (.toString bi))
    (.write "\"")))

(defn ^BigInteger bigint-from-reader [^String s] (BigInteger. s))

;; nippy

(defn serialize
  "Serialize data to bytes"
  [x]
  (nippy/fast-freeze x))

(defn deserialize
  "Deserialize from bytes. "
  [bs]
  (binding [nippy/*thaw-serializable-allowlist*
            (into nippy/*thaw-serializable-allowlist*
                  c/*data-serializable-classes*)]
    (nippy/fast-thaw bs)))

;; bitmap

(defn bitmap
  "Create a roaringbitmap. Expect a sorted integer collection"
  ([]
   (RoaringBitmap.))
  ([ints]
   (let [^RoaringBitmapWriter writer (-> (RoaringBitmapWriter/writer)
                                         (.initialCapacity (count ints))
                                         (.get))]
     (doseq [^int i ints] (.add writer i))
     (.get writer))))

(defn bitmap-del
  "Delete an int from the bitmap"
  [^RoaringBitmap bm i]
  (.remove bm ^int i)
  bm)

(defn bitmap-add
  "Add an int from the bitmap"
  [^RoaringBitmap bm i]
  (.add bm ^int i)
  bm)

(defn- get-bitmap
  [^ByteBuffer bf]
  (let [bm (RoaringBitmap.)] (.deserialize bm bf) bm))

(defn- put-bitmap [^ByteBuffer bf ^RoaringBitmap x] (.serialize x bf))

;; byte buffer

(defn ^ByteBuffer allocate-buffer
  "Allocate JVM off-heap ByteBuffer in the Datalevin expected endian order"
  [size]
  (ByteBuffer/allocateDirect size))

(defn buffer-transfer
  "Transfer content from one bytebuffer to another"
  ([^ByteBuffer src ^ByteBuffer dst]
   (.put dst src))
  ([^ByteBuffer src ^ByteBuffer dst n]
   (dotimes [_ n] (.put dst (.get src)))))

(defn compare-buffer
  ^long [^ByteBuffer b1 ^ByteBuffer b2]
  (BufOps/compareByteBuf b1 b2))

<<<<<<< HEAD
=======

>>>>>>> 9b1ee2a1
(defn- get-long
  "Get a long from a ByteBuffer"
  [^ByteBuffer bb]
  (.getLong bb))

(defn get-int
  "Get an int from a ByteBuffer"
  [^ByteBuffer bb]
  (.getInt bb))

(defn get-short
  "Get a short from a ByteBuffer"
  [^ByteBuffer bb]
  (.getShort bb))

(defn- get-byte
  "Get a byte from a ByteBuffer"
  [^ByteBuffer bb]
  (.get bb))

(defn get-bytes
  "Copy content from a ByteBuffer to a byte array, useful for
   e.g. read txn result, as buffer content is gone when txn is done"
  ([^ByteBuffer bb]
   (let [n  (.remaining bb)
         ba (byte-array n)]
     (.get bb ba)
     ba))
  ([^ByteBuffer bb n]
   (let [ba (byte-array n)]
     (.get bb ba 0 n)
     ba)))

(defn- get-bytes-val
  [^ByteBuffer bf ^long post-v]
  (get-bytes bf (- (.remaining bf) post-v)))

(defn- get-data
  "Read data from a ByteBuffer"
  ([^ByteBuffer bb]
   (when-let [bs (get-bytes bb)]
     (deserialize bs)))
  ([^ByteBuffer bb post-v]
   (when-let [bs (get-bytes-val bb post-v)] (deserialize bs))))

(def ^:no-doc ^:const float-sign-idx 31)
(def ^:no-doc ^:const double-sign-idx 63)
(def ^:no-doc ^:const instant-sign-idx 63)

(defn- code-instant [^long x] (bit-flip x instant-sign-idx))

(defn- get-instant
  [^ByteBuffer bf]
  (Date. ^long (code-instant (.getLong bf))))

(defn- put-instant
  [^ByteBuffer bf x]
  (.putLong bf (code-instant
                 (if (inst? x)
                   (inst-ms x)
                   (u/raise "Expect an inst? value" {:value x})))))

(defn- decode-float
  [x]
  (if (bit-test x float-sign-idx)
    (Float/intBitsToFloat (BitOps/intFlip x float-sign-idx))
    (Float/intBitsToFloat (BitOps/intNot ^int x))))

(defn- get-float
  [^ByteBuffer bb]
  (decode-float (.getInt bb)))

(defn- decode-double
  [x]
  (if (bit-test x double-sign-idx)
    (Double/longBitsToDouble (bit-flip x double-sign-idx))
    (Double/longBitsToDouble (bit-not ^long x))))

(defn- get-double
  [^ByteBuffer bb]
  (decode-double (.getLong bb)))

(defn boolean-value
  "Datalevin's boolean value in byte"
  [b]
  (case (short b)
    2 true
    1 false
    (u/raise "Illegal value, expecting a Datalevin boolean value" {})))

(defn- get-boolean [^ByteBuffer bb] (boolean-value (get-byte bb)))

(defn- put-long [^ByteBuffer bb n] (.putLong bb ^long n))

(defn- encode-float
  [x]
  (assert (not (Float/isNaN x)) "Cannot index NaN")
  (let [x (if (= x -0.0) 0.0 x)]
    (if (neg? ^float x)
      (BitOps/intNot (Float/floatToIntBits x))
      (BitOps/intFlip (Float/floatToIntBits x) ^long float-sign-idx))))

(defn- put-float [^ByteBuffer bb x] (.putInt bb (encode-float (float x))))

(defn- encode-double
  [^double x]
  (assert (not (Double/isNaN x)) "Cannot index NaN")
  (let [x (if (= x -0.0) 0.0 x)]
    (if (neg? x)
      (bit-not (Double/doubleToLongBits x))
      (bit-flip (Double/doubleToLongBits x) double-sign-idx))))

(defn- put-double [^ByteBuffer bb x] (.putLong bb (encode-double (double x))))

(defn put-int [^ByteBuffer bb n] (.putInt bb ^int (int n)))

(defn put-short [^ByteBuffer bb n] (.putShort bb ^short (short n)))

(defn put-bytes [^ByteBuffer bb ^bytes bs] (.put bb bs))

(defn- put-byte [^ByteBuffer bb b] (.put bb ^byte (unchecked-byte b)))

(defn encode-bigint
  [^BigInteger x]
  (let [bs (.toByteArray x)
        n  (alength bs)]
    (assert (< n 128)
            "Does not support integer beyond the range of [-2^1015, 2^1015-1]")
    (let [bs1 (byte-array (inc n))]
      (aset bs1 0 (byte (if (= (.signum x) -1)
                          (- 127 n)
                          (bit-flip n 7))))
      (System/arraycopy bs 0 bs1 1 n)
      bs1)))

(defn- put-bigint
  [^ByteBuffer bb ^BigInteger x]
  (put-bytes bb (encode-bigint x)))

(defn ^BigInteger decode-bigint
  [^bytes bs]
  (BigInteger. ^bytes (Arrays/copyOfRange bs 1 (alength bs))))

(defn- get-bigint
  [^ByteBuffer bb]
  (let [^byte b   (get-byte bb)
        n         (if (bit-test b 7) (byte (bit-flip b 7)) (byte (- 127 b)))
        ^bytes bs (get-bytes bb n)]
    (BigInteger. bs)))

(defn- put-bigdec
  [^ByteBuffer bb ^BigDecimal x]
  (put-double bb (.doubleValue x))
  (put-bigint bb (.unscaledValue x))
  (put-byte bb c/separator)
  (put-int bb (.scale x)))

(defn- encode-bigdec
  [^BigDecimal x]
  (let [^BigInteger v (.unscaledValue x)
        bs            (.toByteArray v)
        n             (alength bs)]
    (assert (< n 128)
            "Unscaled value of big decimal cannot go beyond the range of
             [-2^1015, 2^1015-1]")
    (let [bf (ByteBuffer/allocate (+ n 14))]
      (put-bigdec bf x)
      (.array bf))))

(defn- get-bigdec
  [^ByteBuffer bb]
  (get-double bb)
  (let [^BigInteger value (get-bigint bb)
        _                 (get-byte bb)
        ^int scale        (get-int bb)]
    (BigDecimal. value scale)))

(defn- put-data [^ByteBuffer bb x] (put-bytes bb (serialize x)))


(defn- put-uuid
  [bf ^UUID val]
  (put-long bf (.getMostSignificantBits val))
  (put-long bf (.getLeastSignificantBits val)))

(defn- get-uuid [bf] (UUID. (get-long bf) (get-long bf)))

(defn- sep->slash
  [^bytes bs]
  (let [n-1 (dec (alength bs))]
    (loop [i 0]
      (cond
        (= (aget bs i) c/separator) (aset-byte bs i c/slash)
        (< i n-1)                   (recur (inc i)))))
  bs)

(defn- get-string
  ([^ByteBuffer bf]
   (String. ^bytes (get-bytes bf) StandardCharsets/UTF_8))
  ([^ByteBuffer bf ^long post-v]
   (String. ^bytes (get-bytes-val bf post-v) StandardCharsets/UTF_8)))

(defn- get-key-sym-str
  [^ByteBuffer bf ^long post-v]
  (let [^bytes ba (sep->slash (get-bytes-val bf post-v))
        s         (String. ^bytes ba StandardCharsets/UTF_8)]
    (if (= (aget ba 0) c/slash) (subs s 1) s)))

(defn- get-keyword
  [^ByteBuffer bf ^long post-v]
  (keyword (get-key-sym-str bf post-v)))

(defn- get-symbol
  [^ByteBuffer bf ^long post-v]
  (symbol (get-key-sym-str bf post-v)))

;; bytes

(defn type-size
  "Return the storage size (bytes) of the fixed length data type (a keyword).
  Useful when calling `open-dbi`. E.g. return 9 for `:long` (i.e. 8 bytes plus
  an 1 byte header). Return nil if the given data type has no fixed size."
  [type]
  (case type
    :int     4
    :long    9
    :id      8
    :float   5
    :double  9
    :byte    1
    :boolean 2
    :instant 9
    :uuid    17
    nil))

(defn measure-size
  "measure size of x in number of bytes"
  [x]
  (cond
    (bytes? x)         (inc (alength ^bytes x))
    (int? x)           8
    (instance? Byte x) 1
    :else              (alength ^bytes (serialize x))))

;; index

(defmacro wrap-extrema
  [v vmin vmax b]
  `(if (keyword? ~v)
     (condp = ~v
       c/v0   ~vmin
       c/vmax ~vmax
       (u/raise "Expect other data types, got keyword instead" ~v {}))
     ~b))

(defn- string-bytes
  [^String v]
  (wrap-extrema
    v c/min-bytes c/max-bytes (.getBytes v StandardCharsets/UTF_8)))

(defn- key-sym-bytes
  [x]
  (let [^bytes nmb (string-bytes (name x))
        nml        (alength nmb)]
    (if-let [ns (namespace x)]
      (let [^bytes nsb (string-bytes ns)
            nsl        (alength nsb)
            res        (byte-array (+ nsl nml 1))]
        (System/arraycopy nsb 0 res 0 nsl)
        (System/arraycopy c/separator-ba 0 res nsl 1)
        (System/arraycopy nmb 0 res (inc nsl) nml)
        res)
      (let [res (byte-array (inc nml))]
        (System/arraycopy c/separator-ba 0 res 0 1)
        (System/arraycopy nmb 0 res 1 nml)
        res))))

(defn- keyword-bytes
  [x]
  (condp = x
    c/v0   c/min-bytes
    c/vmax c/max-bytes
    (key-sym-bytes x)))

(defn- symbol-bytes
  [x]
  (wrap-extrema x c/min-bytes c/max-bytes (key-sym-bytes x)))

(defn- data-bytes
  [v]
  (condp = v
    c/v0   c/min-bytes
    c/vmax c/max-bytes
    (serialize v)))

(defn- bigint-bytes
  [v]
  (condp = v
    c/v0   c/min-bytes
    c/vmax c/max-bytes
    (encode-bigint v)))

(defn- bigdec-bytes
  [v]
  (condp = v
    c/v0   c/min-bytes
    c/vmax c/max-bytes
    (encode-bigdec v)))

(defn- get-sparse-list
  [bf]
  (let [sl (sl/sparse-arraylist)]
    (sl/deserialize sl bf)
    sl))

(defn- get-tuple-sizes
  [^ByteBuffer bf ^long c ^long post-v]
  (let [ss (volatile! [])]
    (.position bf (- (.limit bf) c post-v))
    (dotimes [_ c] (vswap! ss conj (short (get-byte bf))))
    @ss))

(defn- long-header
  [v]
  (if (keyword? v)
    (condp = v
      c/v0   c/type-long-neg
      c/vmax c/type-long-pos
      (u/raise "Expecting long, got keyword" v {}))
    (if (neg? ^long v) c/type-long-neg c/type-long-pos)))

(defn- raw-header
  [v t]
  (case t
    :keyword c/type-keyword
    :symbol  c/type-symbol
    :string  c/type-string
    :boolean c/type-boolean
    :float   c/type-float
    :double  c/type-double
    :instant c/type-instant
    :uuid    c/type-uuid
    :bytes   c/type-bytes
    :bigint  c/type-bigint
    :bigdec  c/type-bigdec
    :long    (long-header v)
    nil))

(def known-size-types #{:boolean :long :double :float :instant :uuid})

(defn- put-fixed
  [bf v hdr]
  (case (short hdr)
    -64 (put-long bf (wrap-extrema v Long/MIN_VALUE -1 v))
    -63 (put-long bf (wrap-extrema v 0 Long/MAX_VALUE v))
    -11 (put-float bf (wrap-extrema v Float/NEGATIVE_INFINITY
                                    Float/POSITIVE_INFINITY v))
    -10 (put-double bf (wrap-extrema v Double/NEGATIVE_INFINITY
                                     Double/POSITIVE_INFINITY v))
    -9  (put-long bf (code-instant
                       (wrap-extrema v Long/MIN_VALUE Long/MAX_VALUE
                                     (.getTime ^Date v))))
    -8  (put-long bf (wrap-extrema v c/e0 Long/MAX_VALUE v))
    -7  (put-uuid bf (wrap-extrema v c/min-uuid c/max-uuid v))
    -3  (put-byte bf (wrap-extrema v c/false-value c/true-value
                                   (if v c/true-value c/false-value)))))

(defn- put-varied
  [bf v hdr]
  (case (short hdr)
    -2  (put-bytes bf (wrap-extrema v c/min-bytes c/max-bytes v))
    -4  (put-bytes bf (symbol-bytes v))
    -5  (put-bytes bf (keyword-bytes v))
    -6  (put-bytes bf (string-bytes v))
    -14 (put-bytes bf (bigdec-bytes v))
    -15 (put-bytes bf (bigint-bytes v))))

(defn put-homo-tuple
  "x-type is a single raw value type"
  [^ByteBuffer bf x x-type]
  (let [c   (count x)
        f   (nth x 0)
        hdr (raw-header f x-type)]
    (put-byte bf hdr)
    (put-byte bf (unchecked-byte c))
    (if (known-size-types x-type)
      (dotimes [i c] (put-fixed bf (nth x i) hdr))
      (let [c-1   ^long (dec c)
            sizes (loop [ss [] i 0 cp (.position bf)]
                    (if (< i c)
                      (let [v (nth x i)]
                        (put-varied bf v hdr)
                        (let [np   (.position bf)
                              size (- np cp)]
                          (when (< 255 size)
                            (u/raise "The maximal tuple element size is
                              255 bytes" {:too-large v}))
                          (when (< i c-1) (put-byte bf c/separator))
                          (recur (conj ss size) (inc i) (inc np))))
                      ss))]
        (put-byte bf c/truncator)
        (doseq [s sizes] (put-byte bf (unchecked-byte s)))))))

(defn put-hete-tuple
  "x-type is a vector of raw value types"
  [^ByteBuffer bf x x-type]
  (let [c (count x-type)]
    (put-byte bf (unchecked-byte c))
    (let [c-1   ^long (dec c)
          sizes (loop [ss [] i 0 cp (.position bf)]
                  (if (< i c)
                    (let [v     (nth x i)
                          t     (nth x-type i)
                          hdr   (raw-header v t)
                          known (known-size-types t)]
                      (put-byte bf hdr)
                      (if known (put-fixed bf v hdr) (put-varied bf v hdr))
                      (when (and (not known) (< i c-1))
                        (put-byte bf c/separator))
                      (let [np   (.position bf)
                            size (- np cp)]
                        (when (< 255 size)
                          (u/raise "The maximal tuple element size is
                              255 bytes" {:too-large v}))
                        (recur (conj ss size) (inc i) np)))
                    ss))]
      (put-byte bf c/truncator)
      (doseq [s sizes] (put-byte bf (unchecked-byte s))))))

(defn- header->type
  [header]
  (case (short header)
    (-64 -63 -8) :long
    -15          :bigint
    -14          :bigdec
    -11          :float
    -10          :double
    -9           :instant
    -7           :uuid
    -6           :string
    -5           :keyword
    -4           :symbol
    -3           :boolean
    -2           :bytes))

(declare get-value*)

(defn- get-homo-tuple
  ([bf] (get-homo-tuple bf 0))
  ([^ByteBuffer bf ^long outer-post-v]
   (let [hdr   (get-byte bf)
         c     (short (get-byte bf))
         c-1   (dec c)
         tuple (volatile! [])]
     (if (known-size-types (header->type hdr))
       (dotimes [_ c] (vswap! tuple conj (get-value* bf hdr)))
       (let [op      (.position bf)
             post-vs (->> (get-tuple-sizes bf c outer-post-v)
                          reverse
                          (reduce
                            (fn [vs s]
                              (conj vs (+ ^long s (inc ^long (first vs)))))
                            '(0))
                          rest
                          (map #(+ ^long % c 1 outer-post-v))
                          vec)
             np      (.position bf)]
         (.position bf op)
         (dotimes [i c]
           (vswap! tuple conj (get-value* bf (nth post-vs i) hdr))
           (when-not (= i c-1) (get-byte bf)))
         (.position bf np)))
     @tuple)))

(defn- get-hete-tuple
  ([bf] (get-hete-tuple bf 0))
  ([^ByteBuffer bf ^long outer-post-v]
   (let [c       (short (get-byte bf))
         c-1     (dec c)
         tuple   (volatile! [])
         op      (.position bf)
         post-vs (->> (get-tuple-sizes bf c outer-post-v)
                      reverse
                      (reduce
                        (fn [vs s] (conj vs (+ ^long s ^long (first vs))))
                        '(0))
                      rest
                      (map #(+ ^long % c 1 outer-post-v))
                      vec)
         np      (.position bf)]
     (.position bf op)
     (dotimes [i c]
       (let [hdr    (get-byte bf)
             known  (known-size-types (header->type hdr))
             post-v (if (or known (= i c-1))
                      (nth post-vs i)
                      (inc ^long (nth post-vs i)))]
         (vswap! tuple conj (get-value* bf post-v hdr))
         (when-not known (get-byte bf))))
     (.position bf np)
     @tuple)))

(defonce ^ByteBuffer tuple-bf (ByteBuffer/wrap (byte-array c/+max-key-size+)))

(defn- dl-type->raw
  [t]
  (get {:db.type/string  :string
        :db.type/bigdec  :bigdec
        :db.type/bigint  :bigint
        :db.type/boolean :boolean
        :db.type/bytes   :bytes
        :db.type/double  :double
        :db.type/float   :float
        :db.type/long    :long
        :db.type/ref     :long
        :db.type/instant :instant
        :db.type/uuid    :uuid
        :db.type/keyword :keyword
        :db.type/symbol  :symbol} t t))

(defn- tuple-bytes
  [v t]
  (wrap-extrema
    v c/min-bytes c/max-bytes
    (let [t (into [] (map dl-type->raw) t)]
      (.clear tuple-bf)
      (if (= 1 (count t))
        (put-homo-tuple tuple-bf v (nth t 0))
        (put-hete-tuple tuple-bf v t))
      (Arrays/copyOfRange (.array tuple-bf) 0 (.position tuple-bf)))))

(defn- val-bytes
  "Turn datalog value into bytes according to :db/valueType"
  [v t]
  (case t
    (:db.type/boolean :db.type/long :db.type/double :db.type/float
                      :db.type/ref :db.type/instant :db.type/uuid) nil

    :db.type/keyword (keyword-bytes v)
    :db.type/symbol  (symbol-bytes v)
    :db.type/string  (string-bytes v)
<<<<<<< HEAD
    :db.type/bytes   (wrap-extrema v c/min-bytes c/max-bytes v)
    :db.type/bigint  (bigint-bytes v)
    :db.type/bigdec  (bigdec-bytes v)
    (:db.type/boolean
     :db.type/long
     :db.type/double
     :db.type/float
     :db.type/ref
     :db.type/instant
     :db.type/uuid)  nil
    (data-bytes v)))

(defn- long-header
  [v]
  (if (keyword? v)
    (condp = v
      c/v0   c/type-long-neg
      c/vmax c/type-long-pos
      (u/raise "Illegal keyword value " v {}))
    (if (neg? ^long v)
      c/type-long-neg
      c/type-long-pos)))
=======
    :db.type/bigint  (bigint-bytes v)
    :db.type/bigdec  (bigdec-bytes v)
    :db.type/bytes   (wrap-extrema v c/min-bytes c/max-bytes v)
    (if (vector? t) (tuple-bytes v t) (data-bytes v))))
>>>>>>> 9b1ee2a1

(defn- val-header
  [v t]
  (case t
    :db.type/keyword c/type-keyword
    :db.type/symbol  c/type-symbol
    :db.type/string  c/type-string
    :db.type/boolean c/type-boolean
    :db.type/float   c/type-float
    :db.type/double  c/type-double
    :db.type/ref     c/type-ref
    :db.type/instant c/type-instant
    :db.type/uuid    c/type-uuid
    :db.type/bytes   c/type-bytes
    :db.type/bigint  c/type-bigint
    :db.type/bigdec  c/type-bigdec
    :db.type/long    (long-header v)
    (when (vector? t)
      (if (= 1 (count t)) c/type-homo-tuple c/type-hete-tuple))))

(defn- get-value*
  ([bf hdr] (get-value* bf 0 hdr))
  ([^ByteBuffer bf post-v hdr]
   (case (short hdr)
     -64 (get-long bf)
     -63 (get-long bf)
     -15 (get-bigint bf)
     -14 (get-bigdec bf)
     -13 (get-homo-tuple bf post-v)
     -12 (get-hete-tuple bf post-v)
     -11 (get-float bf)
     -10 (get-double bf)
     -9  (get-instant bf)
     -8  (get-long bf)
     -7  (get-uuid bf)
     -6  (get-string bf post-v)
     -5  (get-keyword bf post-v)
     -4  (get-symbol bf post-v)
     -3  (get-boolean bf)
     -2  (get-bytes-val bf post-v)
     (do (.reset bf)
         (get-data bf post-v)))))

(defn- get-value
  [^ByteBuffer bf post-v]
  (.mark bf)
  (get-value* bf post-v (get-byte bf)))

(defn- put-attr
  "NB. not going to do range query on attr names"
  [bf x]
  (let [^bytes a (-> x str (subs 1) string-bytes)
        al       (alength a)]
    (assert (<= al c/+max-key-size+)
            "Attribute cannot be longer than 511 bytes")
    (put-bytes bf a)))

<<<<<<< HEAD
(deftype Indexable [e a v f b g])
=======
(defn- get-attr
  [bf]
  (let [^bytes bs (get-bytes bf)]
    (keyword (String. bs StandardCharsets/UTF_8))))

(deftype Indexable [e a v f b h])
>>>>>>> 9b1ee2a1

(defn pr-indexable [^Indexable i]
  [(.-e i) (.-a i) (.-v i) (.-f i) (hexify (.-b i)) (.-g i)])

(defmethod print-method Indexable
  [^Indexable i, ^Writer w]
  (.write w "#datalevin/Indexable ")
  (.write w (pr-str (pr-indexable i))))

(defn indexable
  "Turn datom parts into a form that is suitable for putting in indices,
  where aid is the integer id of an attribute, vt is its :db/valueType
  max-gt is current max giant id"
  [eid aid val vt max-gt]
  (let [hdr (val-header val vt)]
    (if-let [vb (val-bytes val vt)]
      (let [bl   (alength ^bytes vb)
            cut? (> bl c/+val-bytes-wo-hdr+)
            bas  (if cut?
                   (Arrays/copyOf ^bytes vb c/+val-bytes-trunc+)
                   vb)
            gid  (if cut? max-gt c/normal)]
        (Indexable. eid aid val hdr bas gid))
      (Indexable. eid aid val hdr nil c/normal))))

<<<<<<< HEAD
(defn giant?
  [^Indexable i]
  (not= (.-g i) c/normal))

(defn- put-uuid
  [bf ^UUID val]
  (put-long bf (.getMostSignificantBits val))
  (put-long bf (.getLeastSignificantBits val)))

(defn- get-uuid
  [bf]
  (UUID. (get-long bf) (get-long bf)))

(defn- put-fixed
  [bf val hdr]
  (case (short hdr)
    -64 (put-long bf (wrap-extrema val Long/MIN_VALUE -1 val))
    -63 (put-long bf (wrap-extrema val 0 Long/MAX_VALUE val))
    -11 (put-float bf (wrap-extrema val Float/NEGATIVE_INFINITY
                                    Float/POSITIVE_INFINITY val))
    -10 (put-double bf (wrap-extrema val Double/NEGATIVE_INFINITY
                                     Double/POSITIVE_INFINITY val))
    -9  (put-long bf (code-instant
                       (wrap-extrema val Long/MIN_VALUE Long/MAX_VALUE
                                     (.getTime ^Date val))))
    -8  (put-long bf (wrap-extrema val c/e0 Long/MAX_VALUE val))
    -7  (put-uuid bf (wrap-extrema val c/min-uuid c/max-uuid val))
    -3  (put-byte bf (wrap-extrema val c/false-value c/true-value
                                   (if val c/true-value c/false-value)))))
=======
(defn giant? [^Indexable i] (.-h i))
>>>>>>> 9b1ee2a1

(defn- put-avg
  [bf ^Indexable x]
  (put-int bf (.-a x))
  (when-let [hdr (.-f x)] (put-byte bf hdr))
  (if-let [bs (.-b x)]
    (do (put-bytes bf bs)
        (when (giant? x) (put-byte bf c/truncator)))
    (put-fixed bf (.-v x) (.-f x)))
  (put-byte bf c/separator)
  (put-long bf (.-g x)))

(defn- put-veg
  [bf ^Indexable x]
  (when-let [hdr (.-f x)] (put-byte bf hdr))
  (if-let [bs (.-b x)]
    (do (put-bytes bf bs)
        (when (giant? x) (put-byte bf c/truncator)))
    (put-fixed bf (.-v x) (.-f x)))
  (put-byte bf c/separator)
  (put-long bf (.-e x))
  (put-long bf (.-g x)))

(defn- put-eag
  [bf ^Indexable x]
  (put-long bf (.-e x))
  (put-int bf (.-a x))
  (put-long bf (.-g x)))

<<<<<<< HEAD
(defn- sep->slash
  [^bytes bs]
  (let [n-1 (dec (alength bs))]
    (loop [i 0]
      (cond
        (= (aget bs i) c/separator) (aset-byte bs i c/slash)
        (< i n-1)                   (recur (inc i)))))
  bs)

(defn- skip
  [^ByteBuffer bf ^long bytes]
  (.position bf (+ (.position bf) bytes)))

(defn- get-string
  ([^ByteBuffer bf]
   (String. ^bytes (get-bytes bf) StandardCharsets/UTF_8))
  ([^ByteBuffer bf ^long post-v]
   (String. ^bytes (get-bytes-val bf post-v) StandardCharsets/UTF_8)))

(defn- get-key-sym-str
  [^ByteBuffer bf ^long post-v]
  (let [^bytes ba (sep->slash (get-bytes-val bf post-v))
        s         (String. ^bytes ba StandardCharsets/UTF_8)]
    (if (= (aget ba 0) c/slash) (subs s 1) s)))

(defn- get-keyword
  [^ByteBuffer bf ^long post-v]
  (keyword (get-key-sym-str bf post-v)))

(defn- get-symbol
  [^ByteBuffer bf ^long post-v]
  (symbol (get-key-sym-str bf post-v)))

(defn- get-value
  [^ByteBuffer bf post-v]
  (.mark bf)
  (case (short (get-byte bf))
    -64 (get-long bf)
    -63 (get-long bf)
    -15 (get-bigint bf)
    -14 (get-bigdec bf)
    -11 (get-float bf)
    -10 (get-double bf)
    -9  (get-instant bf)
    -8  (get-long bf)
    -7  (get-uuid bf)
    -6  (get-string bf post-v)
    -5  (get-keyword bf post-v)
    -4  (get-symbol bf post-v)
    -3  (get-boolean bf)
    -2  (get-bytes-val bf post-v)
    (do (.reset bf)
        (get-data bf post-v))))

(deftype Retrieved [e a v g])

(defn pr-retrieved [^Retrieved r]
  [(.-e r) (.-a r) (.-v r) (.-g r)])
=======
(deftype Retrieved [e a v])
>>>>>>> 9b1ee2a1

(defmethod print-method Retrieved
  [^Retrieved r, ^Writer w]
  (.write w "#datalevin/Retrieved ")
  (.write w (pr-str (pr-retrieved r))))

(defn- get-avg
  [^ByteBuffer bf]
  (.position bf (- (.limit bf) 8))
  (let [g (get-long bf)]
    (.rewind bf)
    (if (= g c/normal)
      (let [a (get-int bf)
            v (get-value bf 9)]
        (Retrieved. nil a v g))
      (Retrieved. nil nil nil g))))

(defn- get-veg
  [^ByteBuffer bf]
  (.position bf (- (.limit bf) 8))
  (let [g (get-long bf)]
    (.rewind bf)
    (if (= g c/normal)
      (let [v (get-value bf 17)
            _ (get-byte bf)
            e (get-long bf)]
        (Retrieved. e nil v g))
      (Retrieved. nil nil nil g))))

(defn- get-eag
  [bf]
  (let [e (get-long bf)
        a (get-int bf)
        g (get-long bf)]
    (Retrieved. e a nil g)))

(defn- indexable->retrieved
  [^Indexable i]
  (Retrieved. (.-e i) (.-a i) (.-v i) (.-g i)))

(defn expected-return
  "Given what's put in, return the expected output from storage"
  [x x-type]
  (case x-type
    :eav  (indexable->retrieved x)
    :eavt (indexable->retrieved x)
    :ave  (indexable->retrieved x)
    :avet (indexable->retrieved x)
    :vea  (indexable->retrieved x)
    :veat (indexable->retrieved x)
    x))

;; (defn- get-eav
;;   [bf]
;;   (let [e (get-long bf)
;;         a (get-int bf)
;;         v (get-value bf 1)]
;;     (Retrieved. e a v)))

;; (defn- get-ave
;;   [bf]
;;   (let [a (get-int bf)
;;         v (get-value bf 9)
;;         _ (get-byte bf)
;;         e (get-long bf)]
;;     (Retrieved. e a v)))

;; (defn- get-vea
;;   [bf]
;;   (let [v (get-long bf)
;;         e (get-long bf)
;;         a (get-int bf)]
;;     (Retrieved. e a v)))

(defn put-buffer
  ([bf x]
   (put-buffer bf x :data))
  ([^ByteBuffer bf x x-type]
   (case x-type
     ;; user facing
     :string  (do (put-byte bf (raw-header x :string))
                  (put-bytes
                    bf (.getBytes ^String x StandardCharsets/UTF_8)))
     :bigint  (do (put-byte bf (raw-header x :bigint))
                  (put-bigint bf x))
     :bigdec  (do (put-byte bf (raw-header x :bigdec))
                  (put-bigdec bf x))
     :long    (do (put-byte bf (raw-header x :long))
                  (put-long bf x))
     :float   (do (put-byte bf (raw-header x :float))
                  (put-float bf x))
     :double  (do (put-byte bf (raw-header x :double))
                  (put-double bf x))
     :bytes   (do (put-byte bf (raw-header x :bytes))
                  (put-bytes bf x))
     :keyword (do (put-byte bf (raw-header x :keyword))
                  (put-bytes bf (key-sym-bytes x)))
     :symbol  (do (put-byte bf (raw-header x :symbol))
                  (put-bytes bf (key-sym-bytes x)))
     :boolean (do (put-byte bf (raw-header x :boolean))
                  (put-byte bf (if x c/true-value c/false-value)))
     :instant (do (put-byte bf (raw-header x :instant))
                  (put-instant bf x))
     :uuid    (do (put-byte bf (raw-header x :uuid))
                  (put-uuid bf x))

     ;; internal use
     :instant-pre-06 (do (put-byte bf (raw-header x :instant))
                         (.putLong bf (.getTime ^Date x)))
     :byte           (put-byte bf x)
     :short          (put-short bf x)
     :int            (put-int bf x)
     :id             (put-long bf x)
     :int-int        (let [[i1 i2] x]
                       (put-int bf i1)
                       (put-int bf i2))
     :ints           (sl/put-ints bf x)
     :bitmap         (put-bitmap bf x)
     :term-info      (let [[i1 i2 i3] x]
                       (put-int bf i1)
                       (.putFloat bf (float i2))
                       (sl/serialize i3 bf))
     :doc-info       (let [[i1 i2 i3] x]
                       (put-int bf i1)
                       (put-short bf i2)
                       (sl/put-ints bf i3))
     :pos-info       (let [[i1 i2] x]
                       (sl/put-sorted-ints bf i1)
                       (sl/put-sorted-ints bf i2))
     :attr           (put-attr bf x)
<<<<<<< HEAD
     :avg            (put-avg bf x)
     :veg            (put-veg bf x)
     :eag            (put-eag bf x)
     :raw            (put-bytes bf x)
     (put-data bf x))))

(defn put-bf
  "clear the buffer, put in the data, and prepare it for reading"
  [^ByteBuffer bf data type]
  (when-some [x data]
    (.clear bf)
    (put-buffer bf x type)
    (.flip bf)))

(defn- get-sparse-list
  [bf]
  (let [sl (sl/sparse-arraylist)]
    (sl/deserialize sl bf)
    sl))
=======
     :raw            (put-bytes bf x)
     (:eav :eavt)    (put-eav bf x)
     (:ave :avet)    (put-ave bf x)
     (:vea :veat)    (put-vea bf x)

     (if (vector? x-type)
       (if (= 1 (count x-type))
         (do (put-byte bf c/type-homo-tuple)
             (put-homo-tuple bf x (nth x-type 0)))
         (do (put-byte bf c/type-hete-tuple)
             (put-hete-tuple bf x x-type)))
       (put-data bf x)))))
>>>>>>> 9b1ee2a1

(defn read-buffer
  ([bf]
   (read-buffer bf :data))
  ([^ByteBuffer bf v-type]
   (case v-type
     ;; user facing
     :string  (do (get-byte bf) (get-string bf))
     :bigint  (do (get-byte bf) (get-bigint bf))
     :bigdec  (do (get-byte bf) (get-bigdec bf))
     :long    (do (get-byte bf) (get-long bf))
     :float   (do (get-byte bf) (get-float bf))
     :double  (do (get-byte bf) (get-double bf))
     :bytes   (do (get-byte bf) (get-bytes bf))
     :keyword (do (get-byte bf) (get-keyword bf 0))
     :symbol  (do (get-byte bf) (get-symbol bf 0))
     :boolean (do (get-byte bf) (get-boolean bf))
     :instant (do (get-byte bf) (get-instant bf))
     :uuid    (do (get-byte bf) (get-uuid bf))

     ;; internal use
     :instant-pre-06 (do (get-byte bf) (Date. (.getLong bf)))
     :id             (get-long bf)
     :short          (get-short bf)
     :int            (get-int bf)
     :attr           (get-attr bf)
<<<<<<< HEAD
     :avg            (get-avg bf)
     :veg            (get-veg bf)
     :eag            (get-eag bf)
=======
     (:eav :eavt)    (get-eav bf)
     (:ave :avet)    (get-ave bf)
     (:vea :veat)    (get-vea bf)
>>>>>>> 9b1ee2a1
     :byte           (get-byte bf)
     :raw            (get-bytes bf)
     :short          (get-short bf)
     :int            (get-int bf)
     :id             (get-long bf)
     ;; range query are NOT supported on these
<<<<<<< HEAD
     :int-int        [(get-int bf) (get-int bf)]
     :ints           (sl/get-ints bf)
     :bitmap         (get-bitmap bf)
     :term-info      [(get-int bf) (.getFloat bf) (get-sparse-list bf)]
     :doc-info       [(get-int bf) (get-short bf) (sl/get-ints bf)]
     :pos-info       [(sl/get-sorted-ints bf) (sl/get-sorted-ints bf)]
     (get-data bf))))
=======
     :int-int   [(get-int bf) (get-int bf)]
     :ints      (sl/get-ints bf)
     :bitmap    (get-bitmap bf)
     :term-info [(get-int bf) (.getFloat bf) (get-sparse-list bf)]
     :doc-info  [(get-int bf) (get-short bf) (sl/get-ints bf)]
     :pos-info  [(sl/get-sorted-ints bf) (sl/get-sorted-ints bf)]

     (if (vector? v-type)
       (do (get-byte bf)
           (if (= 1 (count v-type))
             (get-homo-tuple bf)
             (get-hete-tuple bf)))
       (get-data bf)))))

(defn- valid-data*
  [x t]
  (if (or (c/datalog-value-types t) (c/kv-value-types t))
    (case t
      (:db.type/string :string)   (string? x)
      (:db.type/bigint :bigint)   (and (instance? java.math.BigInteger x)
                                       (<= c/min-bigint x c/max-bigint))
      (:db.type/bigdec :bigdec)   (and (instance? java.math.BigDecimal x)
                                       (<= c/min-bigdec x c/max-bigdec))
      (:db.type/long :db.type/ref
                     :long)       (int? x)
      (:db.type/float :float)     (and (float? x)
                                       (<= Float/MIN_VALUE x
                                           Float/MAX_VALUE))
      (:db.type/double :double)   (float? x)
      (:db.type/bytes :bytes)     (bytes? x)
      (:db.type/keyword :keyword) (keyword? x)
      (:db.type/symbol :symbol)   (symbol? x)
      (:db.type/boolean :boolean) (boolean? x)
      (:db.type/instant :instant) (inst? x)
      (:db.type/uuid :uuid)       (uuid? x)
      :db.type/tuple              (vector? x)
      true)
    false))
>>>>>>> 9b1ee2a1

(defn valid-data?
  "validate data type"
  [x t]
  (if (vector? t)
    (and (vector? x)
         (not (some #(= % :data) t))
         (let [ct (count t)]
           (if (= 1 ct)
             (every? #(valid-data* % t) x)
             (and (= ct (count x))
                  (every? true? (map #(valid-data* %1 %2) x t))))))
    (valid-data* x t)))<|MERGE_RESOLUTION|>--- conflicted
+++ resolved
@@ -15,10 +15,6 @@
    [java.nio.charset StandardCharsets]
    [java.lang String Character]
    [org.roaringbitmap RoaringBitmap RoaringBitmapWriter]
-<<<<<<< HEAD
-   [me.lemire.integercompression IntCompressor]
-=======
->>>>>>> 9b1ee2a1
    [datalevin.utl BitOps BufOps]))
 
 (defonce base64-encoder (.withoutPadding (Base64/getEncoder)))
@@ -165,10 +161,6 @@
   ^long [^ByteBuffer b1 ^ByteBuffer b2]
   (BufOps/compareByteBuf b1 b2))
 
-<<<<<<< HEAD
-=======
-
->>>>>>> 9b1ee2a1
 (defn- get-long
   "Get a long from a ByteBuffer"
   [^ByteBuffer bb]
@@ -710,35 +702,10 @@
     :db.type/keyword (keyword-bytes v)
     :db.type/symbol  (symbol-bytes v)
     :db.type/string  (string-bytes v)
-<<<<<<< HEAD
-    :db.type/bytes   (wrap-extrema v c/min-bytes c/max-bytes v)
-    :db.type/bigint  (bigint-bytes v)
-    :db.type/bigdec  (bigdec-bytes v)
-    (:db.type/boolean
-     :db.type/long
-     :db.type/double
-     :db.type/float
-     :db.type/ref
-     :db.type/instant
-     :db.type/uuid)  nil
-    (data-bytes v)))
-
-(defn- long-header
-  [v]
-  (if (keyword? v)
-    (condp = v
-      c/v0   c/type-long-neg
-      c/vmax c/type-long-pos
-      (u/raise "Illegal keyword value " v {}))
-    (if (neg? ^long v)
-      c/type-long-neg
-      c/type-long-pos)))
-=======
     :db.type/bigint  (bigint-bytes v)
     :db.type/bigdec  (bigdec-bytes v)
     :db.type/bytes   (wrap-extrema v c/min-bytes c/max-bytes v)
     (if (vector? t) (tuple-bytes v t) (data-bytes v))))
->>>>>>> 9b1ee2a1
 
 (defn- val-header
   [v t]
@@ -796,16 +763,12 @@
             "Attribute cannot be longer than 511 bytes")
     (put-bytes bf a)))
 
-<<<<<<< HEAD
-(deftype Indexable [e a v f b g])
-=======
 (defn- get-attr
   [bf]
   (let [^bytes bs (get-bytes bf)]
     (keyword (String. bs StandardCharsets/UTF_8))))
 
-(deftype Indexable [e a v f b h])
->>>>>>> 9b1ee2a1
+(deftype Indexable [e a v f b g])
 
 (defn pr-indexable [^Indexable i]
   [(.-e i) (.-a i) (.-v i) (.-f i) (hexify (.-b i)) (.-g i)])
@@ -831,19 +794,14 @@
         (Indexable. eid aid val hdr bas gid))
       (Indexable. eid aid val hdr nil c/normal))))
 
-<<<<<<< HEAD
-(defn giant?
-  [^Indexable i]
-  (not= (.-g i) c/normal))
+(defn giant? [^Indexable i] (not= (.-g i) c/normal))
 
 (defn- put-uuid
   [bf ^UUID val]
   (put-long bf (.getMostSignificantBits val))
   (put-long bf (.getLeastSignificantBits val)))
 
-(defn- get-uuid
-  [bf]
-  (UUID. (get-long bf) (get-long bf)))
+(defn- get-uuid [bf] (UUID. (get-long bf) (get-long bf)))
 
 (defn- put-fixed
   [bf val hdr]
@@ -861,9 +819,6 @@
     -7  (put-uuid bf (wrap-extrema val c/min-uuid c/max-uuid val))
     -3  (put-byte bf (wrap-extrema val c/false-value c/true-value
                                    (if val c/true-value c/false-value)))))
-=======
-(defn giant? [^Indexable i] (.-h i))
->>>>>>> 9b1ee2a1
 
 (defn- put-avg
   [bf ^Indexable x]
@@ -893,7 +848,6 @@
   (put-int bf (.-a x))
   (put-long bf (.-g x)))
 
-<<<<<<< HEAD
 (defn- sep->slash
   [^bytes bs]
   (let [n-1 (dec (alength bs))]
@@ -952,9 +906,6 @@
 
 (defn pr-retrieved [^Retrieved r]
   [(.-e r) (.-a r) (.-v r) (.-g r)])
-=======
-(deftype Retrieved [e a v])
->>>>>>> 9b1ee2a1
 
 (defmethod print-method Retrieved
   [^Retrieved r, ^Writer w]
@@ -1028,6 +979,21 @@
 ;;         e (get-long bf)
 ;;         a (get-int bf)]
 ;;     (Retrieved. e a v)))
+
+(defn put-bf
+  "clear the buffer, put in the data, and prepare it for reading"
+  [^ByteBuffer bf data type]
+  (when-some [x data]
+    (.clear bf)
+    (put-buffer bf x type)
+    (.flip bf)))
+
+(defn- get-sparse-list
+  [bf]
+  (let [sl (sl/sparse-arraylist)]
+    (sl/deserialize sl bf)
+    sl))
+
 
 (defn put-buffer
   ([bf x]
@@ -1085,31 +1051,10 @@
                        (sl/put-sorted-ints bf i1)
                        (sl/put-sorted-ints bf i2))
      :attr           (put-attr bf x)
-<<<<<<< HEAD
      :avg            (put-avg bf x)
      :veg            (put-veg bf x)
      :eag            (put-eag bf x)
      :raw            (put-bytes bf x)
-     (put-data bf x))))
-
-(defn put-bf
-  "clear the buffer, put in the data, and prepare it for reading"
-  [^ByteBuffer bf data type]
-  (when-some [x data]
-    (.clear bf)
-    (put-buffer bf x type)
-    (.flip bf)))
-
-(defn- get-sparse-list
-  [bf]
-  (let [sl (sl/sparse-arraylist)]
-    (sl/deserialize sl bf)
-    sl))
-=======
-     :raw            (put-bytes bf x)
-     (:eav :eavt)    (put-eav bf x)
-     (:ave :avet)    (put-ave bf x)
-     (:vea :veat)    (put-vea bf x)
 
      (if (vector? x-type)
        (if (= 1 (count x-type))
@@ -1118,7 +1063,6 @@
          (do (put-byte bf c/type-hete-tuple)
              (put-hete-tuple bf x x-type)))
        (put-data bf x)))))
->>>>>>> 9b1ee2a1
 
 (defn read-buffer
   ([bf]
@@ -1145,30 +1089,15 @@
      :short          (get-short bf)
      :int            (get-int bf)
      :attr           (get-attr bf)
-<<<<<<< HEAD
      :avg            (get-avg bf)
      :veg            (get-veg bf)
      :eag            (get-eag bf)
-=======
-     (:eav :eavt)    (get-eav bf)
-     (:ave :avet)    (get-ave bf)
-     (:vea :veat)    (get-vea bf)
->>>>>>> 9b1ee2a1
      :byte           (get-byte bf)
      :raw            (get-bytes bf)
      :short          (get-short bf)
      :int            (get-int bf)
      :id             (get-long bf)
      ;; range query are NOT supported on these
-<<<<<<< HEAD
-     :int-int        [(get-int bf) (get-int bf)]
-     :ints           (sl/get-ints bf)
-     :bitmap         (get-bitmap bf)
-     :term-info      [(get-int bf) (.getFloat bf) (get-sparse-list bf)]
-     :doc-info       [(get-int bf) (get-short bf) (sl/get-ints bf)]
-     :pos-info       [(sl/get-sorted-ints bf) (sl/get-sorted-ints bf)]
-     (get-data bf))))
-=======
      :int-int   [(get-int bf) (get-int bf)]
      :ints      (sl/get-ints bf)
      :bitmap    (get-bitmap bf)
@@ -1207,7 +1136,6 @@
       :db.type/tuple              (vector? x)
       true)
     false))
->>>>>>> 9b1ee2a1
 
 (defn valid-data?
   "validate data type"
