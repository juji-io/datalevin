(ns datalevin.bits
  "Handle binary encoding, byte buffers, etc."
  (:require [datalevin.datom :as d]
            [datalevin.constants :as c]
            [datalevin.util :as u]
            [taoensso.nippy :as nippy])
  (:import [java.util Arrays UUID Date Base64]
           [java.io Writer]
           [java.nio ByteBuffer]
           [java.nio.charset StandardCharsets]
           [java.lang String Character]
           [org.roaringbitmap RoaringBitmap RoaringBitmapWriter
            RoaringBitmapWriter$Wizard]
           [datalevin.datom Datom]))

;; bytes <-> text

(def ^:no-doc hex [\0 \1 \2 \3 \4 \5 \6 \7 \8 \9 \A \B \C \D \E \F])

(defn ^:no-doc hexify-byte
  "Convert a byte to a hex pair"
  [b]
  (let [v (bit-and ^byte b 0xFF)]
    [(hex (bit-shift-right v 4)) (hex (bit-and v 0x0F))]))

(defn ^:no-doc hexify
  "Convert bytes to hex string"
  [bs]
  (apply str (mapcat hexify-byte bs)))

(defn ^:no-doc unhexify-2c
  "Convert two hex characters to a byte"
  [c1 c2]
  (unchecked-byte
    (+ (bit-shift-left (Character/digit ^char c1 16) 4)
       (Character/digit ^char c2 16))))

(defn ^:no-doc unhexify
  "Convert hex string to byte sequence"
  [s]
  (map #(apply unhexify-2c %) (partition 2 s)))

(defn ^:no-doc hexify-string [^String s] (hexify (.getBytes s)))

(defn ^:no-doc unhexify-string [s] (String. (byte-array (unhexify s))))

(defn text-ba->str
  "Convert a byte array to string, the array is known to contain text data"
  [^bytes ba]
  (String. ba StandardCharsets/UTF_8))

(defmethod print-method (Class/forName "[B")
  [^bytes bs, ^Writer w]
  (.write w "#datalevin/bytes ")
  (.write w "\"")
  (.write w ^String (u/encode-base64 bs))
  (.write w "\""))

(defn ^bytes bytes-from-reader
  [s]
  (u/decode-base64 s))

;; bitmap

(defn bitmap
  "Create a roaringbitmap. Expect a sorted integer collection"
  ([]
   (RoaringBitmap.))
  ([ints]
   (let [^RoaringBitmapWriter writer (-> (RoaringBitmapWriter/writer)
                                         (.initialCapacity (count ints))
                                         (.get))]
     (doseq [i ints] (.add writer i))
     (.get writer))))

(defn bitmap-del
  "Delete an int from the bitmap"
  [^RoaringBitmap bm i]
  (.remove bm ^int i))

(defn bitmap-add
  "Add an int from the bitmap"
  [^RoaringBitmap bm i]
  (.add bm ^int i))

;; byte buffer

(defn ^ByteBuffer allocate-buffer
  "Allocate JVM off-heap ByteBuffer in the Datalevin expected endian order"
  [size]
  (ByteBuffer/allocateDirect size))

(defn buffer-transfer
  "Transfer content from one bytebuffer to another"
  ([^ByteBuffer src ^ByteBuffer dst]
   (.put dst src))
  ([^ByteBuffer src ^ByteBuffer dst n]
   (dotimes [_ n] (.put dst (.get src)))))

(defn- get-long
  "Get a long from a ByteBuffer"
  [^ByteBuffer bb]
  (.getLong bb))

(defn get-int
  "Get an int from a ByteBuffer"
  [^ByteBuffer bb]
  (.getInt bb))

(defn- get-byte
  "Get a byte from a ByteBuffer"
  [^ByteBuffer bb]
  (.get bb))

(defn get-bytes
  "Copy content from a ByteBuffer to a byte array, useful for
   e.g. read txn result, as buffer content is gone when txn is done"
  ([^ByteBuffer bb]
   (let [n  (.remaining bb)
         ba (byte-array n)]
     (.get bb ba)
     ba))
  ([^ByteBuffer bb n]
   (let [ba (byte-array n)]
     (.get bb ba 0 n)
     ba)))

(defn- get-bytes-val
  [^ByteBuffer bf ^long post-v]
  (get-bytes bf (- (.remaining bf) post-v)))

(defn- get-data
  "Read data from a ByteBuffer"
  ([^ByteBuffer bb]
   (when-let [bs (get-bytes bb)]
     (nippy/fast-thaw bs)))
  ([^ByteBuffer bb n]
   (when-let [bs (get-bytes-val bb n)]
     (nippy/fast-thaw bs))))

(def ^:no-doc ^:const float-sign-idx 31)
(def ^:no-doc ^:const double-sign-idx 63)

(defn- decode-float
  [x]
  (if (bit-test x float-sign-idx)
    (Float/intBitsToFloat (bit-flip x float-sign-idx))
    (Float/intBitsToFloat (bit-not ^int x))))

(defn- get-float
  [^ByteBuffer bb]
  (decode-float (.getInt bb)))

(defn- decode-double
  [x]
  (if (bit-test x double-sign-idx)
    (Double/longBitsToDouble (bit-flip x double-sign-idx))
    (Double/longBitsToDouble (bit-not ^long x))))

(defn- get-double
  [^ByteBuffer bb]
  (decode-double (.getLong bb)))

(defn- get-boolean
  [^ByteBuffer bb]
  (case (short (get-byte bb))
    2 true
    1 false
    (u/raise "Illegal value in buffer, expecting a boolean" {})))

(defn- put-long
  [^ByteBuffer bb n]
  (.putLong bb ^long n))

(defn- encode-float
  [x]
  (assert (not (Float/isNaN x)) "Cannot index NaN")
  (let [x (if (= x -0.0) 0.0 x)]
    (if (neg? ^float x)
      (bit-not (Float/floatToRawIntBits x))
      (bit-flip (Float/floatToRawIntBits x) float-sign-idx))))

(defn- put-float
  [^ByteBuffer bb x]
  (.putInt bb (encode-float x)))

(defn- encode-double
  [^double x]
  (assert (not (Double/isNaN x)) "Cannot index NaN")
  (let [x (if (= x -0.0) 0.0 x)]
    (if (neg? x)
      (bit-not (Double/doubleToRawLongBits x))
      (bit-flip (Double/doubleToRawLongBits x) double-sign-idx))))

(defn- put-double
  [^ByteBuffer bb x]
  (.putLong bb (encode-double x)))

(defn put-int
  [^ByteBuffer bb n]
  (.putInt bb ^int (int n)))

(defn put-bytes
  "Put bytes into a bytebuffer"
  [^ByteBuffer bb ^bytes bs]
  (.put bb bs))

(defn- put-byte
  [^ByteBuffer bb b]
  (.put bb ^byte (unchecked-byte b)))

(defn- put-data
  [^ByteBuffer bb x]
  (put-bytes bb (nippy/fast-freeze x)))

;; bytes

(defn type-size
  "Return the storage size (bytes) of the fixed length data type (a keyword).
  Useful when calling `open-dbi`. E.g. return 9 for `:long` (i.e. 8 bytes plus
  an 1 byte header). Return nil if the given data type has no fixed size."
  [type]
  (case type
    :int     4
    :long    9
    :id      8
    :float   5
    :double  9
    :byte    1
    :boolean 2
    :instant 9
    :uuid    17
    nil))

(defn ^:no-doc measure-size
  "measure size of x in number of bytes"
  [x]
  (cond
    (bytes? x)         (inc (alength ^bytes x))
    (int? x)           8
    (instance? Byte x) 1
    :else              (alength ^bytes (nippy/fast-freeze x))))

<<<<<<< HEAD

;; nippy

;; TODO PR to nippy to work with bf directly
;; https://github.com/ptaoussanis/nippy/issues/140

(nippy/extend-freeze Datom :datalevin/datom
                     [^Datom x ^DataOutput out]
                     (.writeLong out (.-e x))
                     (nippy/freeze-to-out! out (.-a x))
                     (nippy/freeze-to-out! out (.-v x)))

(nippy/extend-thaw :datalevin/datom
                   [^DataInput in]
                   (d/datom (.readLong in)
                            (nippy/thaw-from-in! in)
                            (nippy/thaw-from-in! in)))

(nippy/extend-freeze RoaringBitmap :datalevin/bitmap
                     [^RoaringBitmap x ^DataOutput out]
                     (.serialize x out))

(nippy/extend-thaw :datalevin/bitmap
                   [^DataInput in]
                   (doto (RoaringBitmap.)
                     (.deserialize in)))
=======
;; datom
>>>>>>> b3468e72

(defn- put-nippy
  [bf x]
  (put-bytes bf (nippy/freeze x)))

(defn- get-nippy
  [bb]
  (nippy/thaw (get-bytes bb)))

;; index

(defmacro ^:no-doc wrap-extrema
  [v vmin vmax b]
  `(if (keyword? ~v)
     (condp = ~v
       c/v0   ~vmin
       c/vmax ~vmax
       (u/raise "Expect other data types, got keyword instead" ~v {}))
     ~b))

(defn- string-bytes
  [^String v]
  (wrap-extrema v c/min-bytes c/max-bytes (.getBytes v StandardCharsets/UTF_8)))

(defn- key-sym-bytes
  [x]
  (let [^bytes nmb (string-bytes (name x))
        nml        (alength nmb)]
    (if-let [ns (namespace x)]
      (let [^bytes nsb (string-bytes ns)
            nsl        (alength nsb)
            res        (byte-array (+ nsl nml 1))]
        (System/arraycopy nsb 0 res 0 nsl)
        (System/arraycopy c/separator-ba 0 res nsl 1)
        (System/arraycopy nmb 0 res (inc nsl) nml)
        res)
      (let [res (byte-array (inc nml))]
        (System/arraycopy c/separator-ba 0 res 0 1)
        (System/arraycopy nmb 0 res 1 nml)
        res))))

(defn- keyword-bytes
  [x]
  (condp = x
    c/v0   c/min-bytes
    c/vmax c/max-bytes
    (key-sym-bytes x)))

(defn- symbol-bytes
  [x]
  (wrap-extrema x c/min-bytes c/max-bytes (key-sym-bytes x)))

(defn- data-bytes
  [v]
  (condp = v
    c/v0   c/min-bytes
    c/vmax c/max-bytes
    (nippy/fast-freeze v)))

(defn- val-bytes
  "Turn value into bytes according to :db/valueType"
  [v t]
  (case t
    :db.type/keyword (keyword-bytes v)
    :db.type/symbol  (symbol-bytes v)
    :db.type/string  (string-bytes v)
    :db.type/boolean nil
    :db.type/long    nil
    :db.type/double  nil
    :db.type/float   nil
    :db.type/ref     nil
    :db.type/instant nil
    :db.type/uuid    nil
    :db.type/bytes   (wrap-extrema v c/min-bytes c/max-bytes v)
    (data-bytes v)))

(defn- long-header
  [v]
  (if (keyword? v)
    (condp = v
      c/v0   c/type-long-neg
      c/vmax c/type-long-pos
      (u/raise "Illegal keyword value " v {}))
    (if (neg? ^long v)
      c/type-long-neg
      c/type-long-pos)))

(defn- val-header
  [v t]
  (case t
    :db.type/sysMin  c/separator
    :db.type/sysMax  c/truncator
    :db.type/keyword c/type-keyword
    :db.type/symbol  c/type-symbol
    :db.type/string  c/type-string
    :db.type/boolean c/type-boolean
    :db.type/float   c/type-float
    :db.type/double  c/type-double
    :db.type/ref     c/type-ref
    :db.type/instant c/type-instant
    :db.type/uuid    c/type-uuid
    :db.type/bytes   c/type-bytes
    :db.type/long    (long-header v)
    nil))

(deftype ^:no-doc Indexable [e a v f b h])

(defn pr-idexable [^Indexable i]
  [(.-e i) (.-a i) (.-v i) (.-f i) (hexify (.-b i)) (.-h i)])

(defn ^:no-doc indexable
  "Turn datom parts into a form that is suitable for putting in indices,
  where aid is the integer id of an attribute, vt is its :db/valueType"
  [eid aid val vt]
  (let [hdr (val-header val vt)]
    (if-let [vb (val-bytes val vt)]
      (let [bl   (alength ^bytes vb)
            cut? (> bl c/+val-bytes-wo-hdr+)
            bas  (if cut?
                   (Arrays/copyOf ^bytes vb c/+val-bytes-trunc+)
                   vb)
            hsh  (when cut? (hash val))]
        (->Indexable eid aid val hdr bas hsh))
      (->Indexable eid aid val hdr nil nil))))

(defn ^:no-doc giant?
  [^Indexable i]
  (.-h i))

(defn- put-uuid
  [bf ^UUID val]
  (put-long bf (.getMostSignificantBits val))
  (put-long bf (.getLeastSignificantBits val)))

(defn- get-uuid
  [bf]
  (UUID. (get-long bf) (get-long bf)))

(defn- put-native
  [bf val hdr]
  (case (short hdr)
    -64 (put-long bf (wrap-extrema val Long/MIN_VALUE -1 val))
    -63 (put-long bf (wrap-extrema val 0 Long/MAX_VALUE val))
    -11 (put-float bf (wrap-extrema val Float/NEGATIVE_INFINITY
                                    Float/POSITIVE_INFINITY val))
    -10 (put-double bf (wrap-extrema val Double/NEGATIVE_INFINITY
                                     Double/POSITIVE_INFINITY val))
    -9  (put-long bf (wrap-extrema val 0 Long/MAX_VALUE (.getTime ^Date val)))
    -8  (put-long bf (wrap-extrema val c/e0 Long/MAX_VALUE val))
    -7  (put-uuid bf (wrap-extrema val c/min-uuid c/max-uuid val))
    -3  (put-byte bf (wrap-extrema val c/false-value c/true-value
                                   (if val c/true-value c/false-value)))))

(defn- put-eav
  [bf ^Indexable x]
  (put-long bf (.-e x))
  (put-int bf (.-a x))
  (when-let [hdr (.-f x)] (put-byte bf hdr))
  (if-let [bs (.-b x)]
    (do (put-bytes bf bs)
        (when (.-h x) (put-byte bf c/truncator)))
    (put-native bf (.-v x) (.-f x)))
  (put-byte bf c/separator)
  (when-let [h (.-h x)] (put-int bf h)))

(defn- put-ave
  [bf ^Indexable x]
  (put-int bf (.-a x))
  (when-let [hdr (.-f x)] (put-byte bf hdr))
  (if-let [bs (.-b x)]
    (do (put-bytes bf bs)
        (when (.-h x) (put-byte bf c/truncator)))
    (put-native bf (.-v x) (.-f x)))
  (put-byte bf c/separator)
  (put-long bf (.-e x))
  (when-let [h (.-h x)] (put-int bf h)))

(defn- put-vea
  [bf ^Indexable x]
  (put-native bf (.-v x) (.-f x))
  (put-long bf (.-e x))
  (put-int bf (.-a x)))

(defn- sep->slash
  [^bytes bs]
  (let [n-1 (dec (alength bs))]
    (loop [i 0]
      (cond
        (= (aget bs i) c/separator) (aset-byte bs i c/slash)
        (< i n-1)                   (recur (inc i)))))
  bs)

(defn- get-string
  ([^ByteBuffer bf]
   (String. ^bytes (get-bytes bf) StandardCharsets/UTF_8))
  ([^ByteBuffer bf ^long post-v]
   (String. ^bytes (get-bytes-val bf post-v) StandardCharsets/UTF_8)))

(defn- get-key-sym-str
  [^ByteBuffer bf ^long post-v]
  (let [^bytes ba (sep->slash (get-bytes-val bf post-v))
        s         (String. ^bytes ba StandardCharsets/UTF_8)]
    (if (= (aget ba 0) c/slash) (subs s 1) s)))

(defn- get-keyword
  [^ByteBuffer bf ^long post-v]
  (keyword (get-key-sym-str bf post-v)))

(defn- get-symbol
  [^ByteBuffer bf ^long post-v]
  (symbol (get-key-sym-str bf post-v)))

(defn- get-value
  [^ByteBuffer bf post-v]
  (.mark bf)
  (case (short (get-byte bf))
    -64 (get-long bf)
    -63 (get-long bf)
    -11 (get-float bf)
    -10 (get-double bf)
    -9  (Date. ^long (get-long bf))
    -8  (get-long bf)
    -7  (get-uuid bf)
    -6  (get-string bf post-v)
    -5  (get-keyword bf post-v)
    -4  (get-symbol bf post-v)
    -3  (get-boolean bf)
    -2  (get-bytes-val bf post-v)
    (do (.reset bf)
        (get-data bf post-v))))

(deftype ^:no-doc Retrieved [e a v])

(def ^:no-doc ^:const overflown-key (->Retrieved c/e0 c/overflown c/overflown))

(defn- indexable->retrieved
  [^Indexable i]
  (->Retrieved (.-e i) (.-a i) (.-v i)))

(defn ^:no-doc expected-return
  "Given what's put in, return the expected output from storage"
  [x x-type]
  (case x-type
    :eav  (indexable->retrieved x)
    :eavt (indexable->retrieved x)
    :ave  (indexable->retrieved x)
    :avet (indexable->retrieved x)
    :vea  (indexable->retrieved x)
    :veat (indexable->retrieved x)
    x))

(defn- get-eav
  [bf]
  (let [e (get-long bf)
        a (get-int bf)
        v (get-value bf 1)]
    (->Retrieved e a v)))

(defn- get-eav-a
  [bf]
  (get-long bf)
  (get-int bf))

(defn- get-ave
  [bf]
  (let [a (get-int bf)
        v (get-value bf 9)
        _ (get-byte bf)
        e (get-long bf)]
    (->Retrieved e a v)))

(defn- get-vea
  [bf]
  (let [v (get-long bf)
        e (get-long bf)
        a (get-int bf)]
    (->Retrieved e a v)))

(defn- put-attr
  "NB. not going to do range query on attr names"
  [bf x]
  (let [^bytes a (-> x str (subs 1) string-bytes)
        al       (alength a)]
    (assert (<= al c/+max-key-size+)
            "Attribute cannot be longer than 511 bytes")
    (put-bytes bf a)))

(defn- get-attr
  [bf]
  (let [^bytes bs (get-bytes bf)]
    (keyword (String. bs StandardCharsets/UTF_8))))

(defn- get-link
  [bf]
  [(get-int bf) (get-int bf)])

(defn- put-link
  [bf [v-class e-class]]
  (put-int bf v-class)
  (put-int bf e-class))

(defn- raw-header
  [v t]
  (case t
    :keyword c/type-keyword
    :symbol  c/type-symbol
    :string  c/type-string
    :boolean c/type-boolean
    :float   c/type-float
    :double  c/type-double
    :instant c/type-instant
    :uuid    c/type-uuid
    :bytes   c/type-bytes
    :long    (long-header v)
    nil))

(defn put-buffer
  "In addition to the user facing data types, x-type can be one of the
  following internal data types:

    - `:datom`
    - `:attr`
    - `:eav`
    - `:eav-a`
    - `:ave`
    - `:vea`
    - `:bitmap`
    - `:link`
  "
  ([bf x]
   (put-buffer bf x :data))
  ([bf x x-type]
   (case x-type
     :string  (do (put-byte bf (raw-header x :string))
                  (put-bytes bf (.getBytes ^String x StandardCharsets/UTF_8)))
     :int     (put-int bf x)
     :long    (do (put-byte bf (raw-header x :long))
                  (put-long bf x))
     :id      (put-long bf x)
     :float   (do (put-byte bf (raw-header x :float))
                  (put-float bf x))
     :double  (do (put-byte bf (raw-header x :double))
                  (put-double bf x))
     :byte    (put-byte bf x)
     :bytes   (do (put-byte bf (raw-header x :bytes))
                  (put-bytes bf x))
     :keyword (do (put-byte bf (raw-header x :keyword))
                  (put-bytes bf (key-sym-bytes x)))
     :symbol  (do (put-byte bf (raw-header x :symbol))
                  (put-bytes bf (key-sym-bytes x)))
     :boolean (do (put-byte bf (raw-header x :boolean))
                  (put-byte bf (if x c/true-value c/false-value)))
     :instant (do (put-byte bf (raw-header x :instant))
                  (put-long bf (.getTime ^Date x)))
     :uuid    (do (put-byte bf (raw-header x :uuid))
                  (put-uuid bf x))
     :attr    (put-attr bf x)
     :datom   (put-nippy bf x)
     :bitmap  (put-nippy bf x)
     :link    (put-link bf x)
     :eav     (put-eav bf x)
     :eav-a   (put-eav bf x)
     :eavt    (put-eav bf x)
     :ave     (put-ave bf x)
     :avet    (put-ave bf x)
     :vea     (put-vea bf x)
     :veat    (put-vea bf x)
     :raw     (put-bytes bf x)
     (put-data bf x))))

(defn read-buffer
  "In addition to the user facing data types, v-type can be one of the
  following internal data types:

    - `:datom`
    - `:attr`
    - `:eav`
    - `:eav-a`
    - `:ave`
    - `:vea`
    - `:bitmap`
    - `:link`"
  ([bf]
   (read-buffer bf :data))
  ([^ByteBuffer bf v-type]
   (case v-type
     :string  (do (get-byte bf) (get-string bf))
     :int     (get-int bf)
     :long    (do (get-byte bf) (get-long bf))
     :id      (get-long bf)
     :float   (do (get-byte bf) (get-float bf))
     :double  (do (get-byte bf) (get-double bf))
     :byte    (get-byte bf)
     :bytes   (do (get-byte bf) (get-bytes bf))
     :keyword (do (get-byte bf) (get-keyword bf 0))
     :symbol  (do (get-byte bf) (get-symbol bf 0))
     :boolean (do (get-byte bf) (get-boolean bf))
     :instant (do (get-byte bf) (Date. ^long (get-long bf)))
     :uuid    (do (get-byte bf) (get-uuid bf))
     :attr    (get-attr bf)
     :datom   (get-nippy bf)
     :bitmap  (get-nippy bf)
     :link    (get-link bf)
     :eav     (get-eav bf)
     :eav-a   (get-eav-a bf)
     :eavt    (get-eav bf)
     :ave     (get-ave bf)
     :avet    (get-ave bf)
     :vea     (get-vea bf)
     :veat    (get-vea bf)
     :raw     (get-bytes bf)
     (get-data bf))))<|MERGE_RESOLUTION|>--- conflicted
+++ resolved
@@ -241,24 +241,10 @@
     (instance? Byte x) 1
     :else              (alength ^bytes (nippy/fast-freeze x))))
 
-<<<<<<< HEAD
-
 ;; nippy
 
 ;; TODO PR to nippy to work with bf directly
 ;; https://github.com/ptaoussanis/nippy/issues/140
-
-(nippy/extend-freeze Datom :datalevin/datom
-                     [^Datom x ^DataOutput out]
-                     (.writeLong out (.-e x))
-                     (nippy/freeze-to-out! out (.-a x))
-                     (nippy/freeze-to-out! out (.-v x)))
-
-(nippy/extend-thaw :datalevin/datom
-                   [^DataInput in]
-                   (d/datom (.readLong in)
-                            (nippy/thaw-from-in! in)
-                            (nippy/thaw-from-in! in)))
 
 (nippy/extend-freeze RoaringBitmap :datalevin/bitmap
                      [^RoaringBitmap x ^DataOutput out]
@@ -268,9 +254,6 @@
                    [^DataInput in]
                    (doto (RoaringBitmap.)
                      (.deserialize in)))
-=======
-;; datom
->>>>>>> b3468e72
 
 (defn- put-nippy
   [bf x]
