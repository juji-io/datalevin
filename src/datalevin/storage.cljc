--- conflicted
+++ resolved
@@ -121,7 +121,16 @@
   (or (lmdb/get-value lmdb c/meta :max-tx :attr :long)
       c/tx0))
 
-<<<<<<< HEAD
+(defn- value-type
+  [props]
+  (if-let [vt (:db/valueType props)]
+    (if (= vt :db.type/tuple)
+      (if-let [tts (:db/tupleTypes props)]
+        tts
+        (if-let [tt (:db/tupleType props)] [tt] :data))
+      vt)
+    :data))
+
 (defn- datom->indexable
   [schema max-gt ^Datom d high?]
   (let [e  (.-e d)
@@ -129,8 +138,8 @@
     (if-let [a (.-a d)]
       (if-let [p (schema a)]
         (if-some [v (.-v d)]
-          (b/indexable e (:db/aid p) v (:db/valueType p) max-gt)
-          (b/indexable e (:db/aid p) vm (:db/valueType p) max-gt))
+          (b/indexable e (:db/aid p) v (value-type p) max-gt)
+          (b/indexable e (:db/aid p) vm (value-type p) max-gt))
         (b/indexable e c/a0 c/v0 nil max-gt))
       (let [am (if high? c/amax c/a0)]
         (if-some [v (.-v d)]
@@ -142,50 +151,6 @@
               "When v is known but a is unknown, v must be a :db.type/ref"
               {:v v}))
           (b/indexable e am vm :db.type/sysMin max-gt))))))
-=======
-(defn- value-type
-  [props]
-  (if-let [vt (:db/valueType props)]
-    (if (= vt :db.type/tuple)
-      (if-let [tts (:db/tupleTypes props)]
-        tts
-        (if-let [tt (:db/tupleType props)] [tt] :data))
-      vt)
-    :data))
-
-(defn- low-datom->indexable
-  [schema ^Datom d]
-  (let [e (.-e d)]
-    (if-let [a (.-a d)]
-      (if-let [p (schema a)]
-        (if-some [v (.-v d)]
-          (b/indexable e (:db/aid p) v (value-type p))
-          (b/indexable e (:db/aid p) c/v0 (value-type p)))
-        (b/indexable e c/a0 c/v0 nil))
-      (if-some [v (.-v d)]
-        (if (integer? v)
-          (b/indexable e c/a0 v :db.type/ref)
-          (u/raise "When v is known but a is unknown, v must be a :db.type/ref"
-                   {:v v}))
-        (b/indexable e c/a0 c/v0 :db.type/sysMin)))))
-
-(defn- high-datom->indexable
-  [schema ^Datom d]
-  (let [e (.-e d)]
-    (if-let [a (.-a d)]
-      (if-let [p (schema a)]
-        (if-some [v (.-v d)]
-          (b/indexable e (:db/aid p) v (value-type p))
-          (b/indexable e (:db/aid p) c/vmax (value-type p)))
-        ;; same as low-datom-indexable to get [] fast
-        (b/indexable e c/a0 c/v0 nil))
-      (if-some [v (.-v d)]
-        (if (integer? v)
-          (b/indexable e c/amax v :db.type/ref)
-          (u/raise "When v is known but a is unknown, v must be a :db.type/ref"
-                   {:v v}))
-        (b/indexable e c/amax c/vmax :db.type/sysMax)))))
->>>>>>> 9b1ee2a1
 
 (defn- index->dbi
   [index]
@@ -634,13 +599,12 @@
       :db/unique      (check-unique store attr v' v)
       :pass-through)))
 
-<<<<<<< HEAD
 (defn- insert-datom
   [^Store store ^Datom d ^FastList txs ^FastList ft-ds ^UnifiedMap giants]
   (let [attr   (.-a d)
         props  (or ((schema store) attr)
                    (swap-attr store attr identity))
-        vt     (:db/valueType props)
+        vt     (value-type props)
         ref?   (= :db.type/ref vt)
         e      (.-e d)
         v      (.-v d)
@@ -670,7 +634,7 @@
   [^Store store ^Datom d ^FastList txs ^FastList ft-ds ^UnifiedMap giants]
   (let [attr         (.-a d)
         props        ((schema store) attr)
-        vt           (:db/valueType props)
+        vt           (value-type props)
         ref?         (= :db.type/ref vt)
         e            (.-e d)
         aid          (:db/aid props)
@@ -689,53 +653,6 @@
                                                   c/gmax)] :avg)
                                    0)]
                              (.-g r))))]
-=======
-(defn- insert-data
-  [^Store store ^Datom d ft-ds giants]
-  (let [attr  (.-a d)
-        props (or ((schema store) attr)
-                  (swap-attr store attr identity))
-        vt    (value-type props)
-        ref?  (= :db.type/ref vt)
-        e     (.-e d)
-        v     (.-v d)
-        aid   (:db/aid props)
-        i     (b/indexable e aid v vt)
-        ft?   (:db/fulltext props)]
-    (or (not (:validate-data? (.-opts store)))
-        (b/valid-data? v vt)
-        (u/raise "Invalid data, expecting " vt {:input v}))
-    (if (b/giant? i)
-      (let [max-gt (max-gt store)]
-        (advance-max-gt store)
-        (vswap! giants assoc [e aid v] max-gt)
-        (when ft?
-          (let [v (str v)]
-            (when-not (str/blank? v) (conj! ft-ds [:g [max-gt v]]))))
-        (cond-> [[:put c/eav i max-gt :eav :id]
-                 [:put c/ave i max-gt :ave :id]
-                 [:put c/giants max-gt d :id :datom [:append]]]
-          ref? (conj [:put c/vea i max-gt :vea :id])))
-      (do (when ft?
-            (let [v (str v)]
-              (when-not (str/blank? v) (conj! ft-ds [:a [e aid v]]))))
-          (cond-> [[:put c/eav i c/normal :eav :id]
-                   [:put c/ave i c/normal :ave :id]]
-            ref? (conj [:put c/vea i c/normal :vea :id]))))))
-
-(defn- delete-data
-  [^Store store ^Datom d ft-ds giants]
-  (let [props ((schema store) (.-a d))
-        vt    (value-type props)
-        ref?  (= :db.type/ref vt)
-        e     (.-e d)
-        aid   (:db/aid props)
-        v     (.-v d)
-        i     (b/indexable e aid v vt)
-        gt    (when (b/giant? i)
-                (or (@giants [e aid v])
-                    (lmdb/get-value (.-lmdb store) c/eav i :eav :id)))]
->>>>>>> 9b1ee2a1
     (when (:db/fulltext props)
       (let [v (str v)]
         (when-not (str/blank? v)
