(ns ^:no-doc datalevin.storage
  "Storage layer of Datalog store"
  (:require [datalevin.lmdb :as lmdb]
            [datalevin.util :as u]
            [datalevin.bits :as b]
            [datalevin.search :as s]
            [datalevin.constants :as c]
            [datalevin.datom :as d]
            [clojure.set :as set])
  (:import [java.util UUID]
           [datalevin.datom Datom]
           [datalevin.bits Retrieved]))

(if (u/graal?)
  (require 'datalevin.binding.graal)
  (require 'datalevin.binding.java))

(set! *unchecked-math* true)

(defn attr->properties
  [k v]
  (case v
    :db.unique/identity  [:db/unique :db.unique/identity]
    :db.unique/value     [:db/unique :db.unique/value]
    :db.cardinality/many [:db.cardinality/many]
    :db.type/ref         [:db.type/ref]
    (when (true? v)
      (case k
        :db/isComponent [:db/isComponent]
        []))))

(defn schema->rschema
  ([schema]
   (schema->rschema {} schema))
  ([old-rschema new-schema]
   (persistent!
     (reduce-kv
       (fn [m attr keys->values]
         (reduce-kv
           (fn [m key value]
             (reduce
               (fn [m prop]
                 (assoc! m prop (conj (get m prop #{}) attr)))
               m (attr->properties key value)))
           m keys->values))
       (transient old-rschema) new-schema))))

(defn- aids->attrs [attrs aids] (into #{} (map attrs) aids))

(defn- attrs->aids
  ([schema attrs]
   (attrs->aids #{} schema attrs))
  ([old-aids schema attrs]
   (into old-aids (map #(-> % schema :db/aid)) attrs)))

(defn- time-tx
  []
  [:put c/meta :last-modified (System/currentTimeMillis) :attr :long])

(defn- transact-schema
  [lmdb schema]
  (lmdb/transact-kv lmdb
                    (conj (for [[attr props] schema]
                            [:put c/schema attr props :attr :data])
                          (time-tx))))

(defn- load-schema
  [lmdb]
  (into {} (lmdb/get-range lmdb c/schema [:all] :attr :data)))

(defn- init-max-aid [lmdb] (lmdb/entries lmdb c/schema))

(defn- init-max-cid [lmdb] (lmdb/entries lmdb c/encla))

;; TODO schema migration
(defn- update-schema
  [lmdb old schema]
  (let [aid (volatile! (dec ^long (init-max-aid lmdb)))]
    (into {}
          (map (fn [[attr props]]
                 [attr
                  (if-let [old-props (old attr)]
                    (merge old-props props)
                    (assoc props :db/aid (vswap! aid #(inc ^long %))))]))
          schema)))

(defn- init-schema
  [lmdb schema]
  (when (empty? (load-schema lmdb))
    (transact-schema lmdb c/implicit-schema))
  (when schema
    (transact-schema lmdb (update-schema lmdb (load-schema lmdb) schema)))
  (let [now (load-schema lmdb)]
    (when-not (:db/created-at now)
      (transact-schema lmdb (update-schema lmdb now c/entity-time-schema))))
  (load-schema lmdb))

(defn- init-attrs
  [schema]
  (into {} (map (fn [[k v]] [(:db/aid v) k])) schema))

(defn- init-refs
  [schema rschema]
  (attrs->aids schema (rschema :db.type/ref)))

(defn- init-encla
  [lmdb]
  (let [res (lmdb/get-range lmdb c/encla [:all] :id :data)]
    [(into {} (map (fn [[k v]] [k (first v)])) res)
     (into {} (map (fn [[k v]] [k (peek v)])) res)]))

(defn classes->rclasses
  ([classes]
   (classes->rclasses {} classes))
  ([old-rclasses new-classes]
   (persistent!
     (reduce-kv
       (fn [m cid aids]
         (reduce
           (fn [m aid]
             (assoc! m aid (conj (m aid #{}) cid)))
           m (keys aids)))
       (transient old-rclasses) new-classes))))

(defn rentities->entities
  [rentities]
  (persistent!
    (reduce-kv
      (fn [m cid bm]
        (reduce (fn [m eid] (assoc! m eid cid)) m bm))
      (transient {}) rentities)))

(defn- init-max-gt
  [lmdb]
  (or (when-let [gt (-> (lmdb/get-first lmdb c/giants [:all-back] :id :ignore)
                        first)]
        (inc ^long gt))
      c/gt0))

#_(defn- migrate-cardinality
    [lmdb attr old new]
    (when (and (= old :db.cardinality/many) (= new :db.cardinality/one))
      ;; TODO figure out if this is consistent with data
      ;; raise exception if not
      ))

#_(defn- handle-value-type
    [lmdb attr old new]
    (when (not= old new)
      ;; TODO raise if datom already exist for this attr
      ))

#_(defn- migrate-unique
    [lmdb attr old new]
    (when (and (not old) new)
      ;; TODO figure out if the attr values are unique for each entity,
      ;; raise if not
      ;; also check if ave entries exist for this attr, create if not
      ))

#_(defn- migrate [lmdb attr old new]
    (doseq [[k v] new
            :let  [v' (old k)]]
      (case k
        :db/cardinality (migrate-cardinality lmdb attr v' v)
        :db/valueType   (handle-value-type lmdb attr v' v)
        :db/unique      (migrate-unique lmdb attr v' v)
        :pass-through)))

(defn- datom->indexable
  [schema ^Datom d high?]
  (let [e  (.-e d)
        am (if high? c/amax c/a0)
        vm (if high? c/vmax c/v0)]
    (if-let [a (.-a d)]
      (if-let [p (schema a)]
        (if-some [v (.-v d)]
          (b/indexable e (:db/aid p) v (:db/valueType p))
          (b/indexable e (:db/aid p) vm (:db/valueType p)))
        (b/indexable e c/a0 c/v0 nil))
      (if-some [v (.-v d)]
        (if (integer? v)
          (if e
            (b/indexable e am v :db.type/ref)
            (b/indexable (if high? c/emax c/e0) am v :db.type/ref))
          (u/raise "When v is known but a is unknown, v must be a :db.type/ref"
                   {:v v}))
        (b/indexable e am vm :db.type/sysMin)))))

(defn- index->dbi
  [index]
  (case index
    :eavt c/eav
    :eav  c/eav
    :avet c/ave
    :ave  c/ave))

(defn- retrieved->datom
  [lmdb attrs [^Retrieved k ^long v :as kv]]
  (when kv
    (if (= v c/normal)
      (d/datom (.-e k) (attrs (.-a k)) (.-v k))
      (lmdb/get-value lmdb c/giants v :id :datom))))

(defn- datom-pred->kv-pred
  [lmdb attrs index pred]
  (fn [kv]
    (let [^Retrieved k (b/read-buffer (lmdb/k kv) index)
          ^long v      (b/read-buffer (lmdb/v kv) :id)
          ^Datom d     (retrieved->datom lmdb attrs [k v])]
      (pred d))))

(defn- fulltext-index
  [search-engine ft-ds]
  (doseq [[op ^Datom d] ft-ds
          :let          [v (str (.-v d))]]
    (case op
      :a (s/add-doc search-engine d v)
      :d (s/remove-doc search-engine d))))

(defprotocol IStore
  (opts [this] "Return the opts map")
  (db-name [this] "Return the db-name, if it is a remote or server store")
  (dir [this] "Return the data file directory")
  (close [this] "Close storage")
  (closed? [this] "Return true if the storage is closed")
  (last-modified [this]
    "Return the unix timestamp of when the store is last modified")
  (max-gt [this])
  (advance-max-gt [this])
  (max-aid [this])
  (schema [this] "Return the schema map")
  (rschema [this] "Return the reverse schema map")
  (set-schema [this new-schema]
    "Update the schema of open storage, return updated schema")
  (attrs [this] "Return the aid -> attr map")
  (refs [this])
  (init-max-eid [this] "Initialize and return the max entity id")
  (datom-count [this index] "Return the number of datoms in the index")
  (classes [this] "Return the cid -> class map")
  (rclasses [this] "Return the aid -> classes map")
  (max-cid [this])
  (entities [this])
  (rentities [this])
  (links [this])
  (rlinks [this])
  (swap-attr [this attr f] [this attr f x] [this attr f x y]
    "Update an attribute, f is similar to that of swap!")
  (del-attr [this attr]
    "Delete an attribute, throw if there is still datom related to it")
  (load-datoms [this datoms] "Load datams into storage")
  (fetch [this datom] "Return [datom] if it exists in store, otherwise '()")
  (populated? [this index low-datom high-datom]
    "Return true if there exists at least one datom in the given boundary (inclusive)")
  (size [this index low-datom high-datom]
    "Return the number of datoms within the given range (inclusive)")
  (head [this index low-datom high-datom]
    "Return the first datom within the given range (inclusive)")
  (tail [this index high-datom low-datom]
    "Return the last datom within the given range (inclusive)")
  (slice [this index low-datom high-datom]
    "Return a range of datoms within the given range (inclusive).")
  (rslice [this index high-datom low-datom]
    "Return a range of datoms in reverse within the given range (inclusive)")
  (size-filter [this index pred low-datom high-datom]
    "Return the number of datoms within the given range (inclusive) that
    return true for (pred x), where x is the datom")
  (head-filter [this index pred low-datom high-datom]
    "Return the first datom within the given range (inclusive) that
    return true for (pred x), where x is the datom")
  (tail-filter [this index pred high-datom low-datom]
    "Return the last datom within the given range (inclusive) that
    return true for (pred x), where x is the datom")
  (slice-filter [this index pred low-datom high-datom]
    "Return a range of datoms within the given range (inclusive) that
    return true for (pred x), where x is the datom")
  (rslice-filter [this index pred high-datom low-datom]
    "Return a range of datoms in reverse for the given range (inclusive)
    that return true for (pred x), where x is the datom")
  (scan-ref-v [this veid] "Return ref type datoms with given v"))

(declare transact-datoms update-encla update-links)

(deftype Store [lmdb
                opts
                search-engine
                ^:volatile-mutable attrs     ; aid -> attr
                ^:volatile-mutable refs      ; set of ref aids
                ^:volatile-mutable schema    ; attr -> props
                ^:volatile-mutable rschema   ; prop -> attrs
                ^:volatile-mutable classes   ; cid -> aids
                ^:volatile-mutable rclasses  ; aid -> cids
                ^:volatile-mutable entities  ; eid -> cid
                ^:volatile-mutable rentities ; cid -> eids bitmap
                ^:volatile-mutable links     ; link -> cardinality
                ^:volatile-mutable rlinks    ; vae -> link
                ^:volatile-mutable max-aid
                ^:volatile-mutable max-gt
                ^:volatile-mutable max-cid]
  IStore
  (opts [_]
    opts)

  (db-name [_]
    (:db-name opts))

  (dir [_]
    (lmdb/dir lmdb))

  (close [_]
    (lmdb/close-kv lmdb))

  (closed? [_]
    (lmdb/closed-kv? lmdb))

  (last-modified [_]
    (lmdb/get-value lmdb c/meta :last-modified :attr :long))

  (max-gt [_]
    max-gt)

  (advance-max-gt [_]
    (set! max-gt (inc ^long max-gt)))

  (max-aid [_]
    max-aid)

  (schema [_]
    schema)

  (rschema [_]
    rschema)

  (set-schema [_ new-schema]
    (set! schema (init-schema lmdb new-schema))
    (set! rschema (schema->rschema schema))
    (set! attrs (init-attrs schema))
    (set! refs (init-refs schema rschema))
    (set! max-aid (init-max-aid lmdb))
    schema)

  (attrs [_]
    attrs)

  (refs [_]
    refs)

  (init-max-eid [_]
    (or (when-let [[k v] (lmdb/get-first lmdb c/eav [:all-back] :eav :id)]
          (if (= c/overflown (.-a ^Retrieved k))
            (.-e ^Datom (lmdb/get-value lmdb c/giants v :id :datom))
            (.-e ^Retrieved k)))
        c/e0))

  (datom-count [_ index]
    (lmdb/entries lmdb (if (string? index) index (index->dbi index))))

  (max-cid [_]
    max-cid)

  (classes [_]
    classes)

  (rclasses [_]
    rclasses)

  (entities [_]
    entities)

  (rentities [_]
    rentities)

  (links [_]
    links)

  (rlinks [_]
    rlinks)

  (swap-attr [this attr f]
    (swap-attr this attr f nil nil))
  (swap-attr [this attr f x]
    (swap-attr this attr f x nil))
  (swap-attr [_ attr f x y]
    (let [o (or (schema attr)
                (let [m {:db/aid max-aid}]
                  (set! max-aid (inc ^long max-aid))
                  m))
          p (cond
              (and x y) (f o x y)
              x         (f o x)
              :else     (f o))
          s {attr p}]
      ;; TODO auto schema migration
      ;; (migrate lmdb attr o p)
      (transact-schema lmdb s)
      (set! schema (assoc schema attr p))
      (set! rschema (schema->rschema rschema s))
      (let [aid (p :db/aid)]
        (set! attrs (assoc attrs aid attr))
        (when (= :db.type/ref (p :db/valueType))
          (set! refs (conj refs aid))))
      p))

<<<<<<< HEAD
=======
  (del-attr [this attr]
    (if (populated? this :ave (d/datom c/e0 attr c/v0) (d/datom c/emax attr c/vmax))
      (u/raise "Cannot delete attribute with datoms" {})
      (let [aid (:db/aid (schema attr))]
        (lmdb/transact-kv lmdb [[:del c/schema attr :attr]])
        (set! schema (dissoc schema attr))
        (set! rschema (schema->rschema schema))
        (set! attrs (dissoc attrs aid))
        attrs)))

  (datom-count [_ index]
    (lmdb/entries lmdb (if (string? index) index (index->dbi index))))

>>>>>>> 310f5e3c
  (load-datoms [this datoms]
    (try
      (locking (lmdb/write-txn lmdb)
        (let [v-classes   (volatile! classes)
              v-rclasses  (volatile! rclasses)
              v-entities  (volatile! entities)
              v-rentities (volatile! rentities)
              v-max-cid   (volatile! max-cid)
              v-links     (volatile! links)
              v-rlinks    (volatile! (transient rlinks))
              ft-ds       (volatile! (transient []))
              del-ref-ds  (volatile! (transient #{}))]
          (lmdb/open-transact-kv lmdb)
          (-> (transact-datoms this ft-ds del-ref-ds datoms)
              (update-encla lmdb schema refs v-classes v-rclasses
                            v-entities v-rentities v-max-cid)
              (update-links lmdb @v-entities v-links rlinks v-rlinks
                            (persistent! @del-ref-ds)))
          (lmdb/transact-kv lmdb [(time-tx)])
          (set! classes @v-classes)
          (set! rclasses @v-rclasses)
          (set! entities @v-entities)
          (set! rentities @v-rentities)
          (set! max-cid @v-max-cid)
          (set! links @v-links)
          (set! rlinks (persistent! @v-rlinks))
          (fulltext-index search-engine (persistent! @ft-ds))))
      (catch clojure.lang.ExceptionInfo e
        (if (:resized (ex-data e))
          (load-datoms this datoms)
          (throw e)))
      (finally (lmdb/close-transact-kv lmdb))))

  (fetch [this datom]
    (mapv (partial retrieved->datom lmdb attrs)
          (when-some [kv (lmdb/get-value lmdb c/eav
                                         (datom->indexable schema datom false)
                                         :eav :id false)]
            [kv])))

  (populated? [_ index low-datom high-datom]
    (lmdb/get-first lmdb (index->dbi index)
                    [:closed
                     (datom->indexable schema low-datom false)
                     (datom->indexable schema high-datom true)]
                    index :ignore true))

  (size [_ index low-datom high-datom]
    (lmdb/range-count lmdb (index->dbi index)
                      [:closed
                       (datom->indexable schema low-datom false)
                       (datom->indexable schema high-datom true)]
                      index))

  (head [_ index low-datom high-datom]
    (retrieved->datom
      lmdb attrs (lmdb/get-first lmdb (index->dbi index)
                                 [:closed
                                  (datom->indexable schema low-datom false)
                                  (datom->indexable schema high-datom true)]
                                 index :id)))

  (tail [_ index high-datom low-datom]
    (retrieved->datom
      lmdb attrs (lmdb/get-first lmdb (index->dbi index)
                                 [:closed-back
                                  (datom->indexable schema high-datom true)
                                  (datom->indexable schema low-datom false)]
                                 index :id)))

  (slice [_ index low-datom high-datom]
    (mapv (partial retrieved->datom lmdb attrs)
          (lmdb/get-range lmdb (index->dbi index)
                          [:closed
                           (datom->indexable schema low-datom false)
                           (datom->indexable schema high-datom true)]
                          index :id)))

  (rslice [_ index high-datom low-datom]
    (mapv (partial retrieved->datom lmdb attrs)
          (lmdb/get-range lmdb (index->dbi index)
                          [:closed-back
                           (datom->indexable schema high-datom true)
                           (datom->indexable schema low-datom false)]
                          index :id)))

  (size-filter [_ index pred low-datom high-datom]
    (lmdb/range-filter-count lmdb (index->dbi index)
                             (datom-pred->kv-pred lmdb attrs index pred)
                             [:closed
                              (datom->indexable schema low-datom false)
                              (datom->indexable schema high-datom true)]
                             index))

  (head-filter [_ index pred low-datom high-datom]
    (retrieved->datom
      lmdb attrs (lmdb/get-some lmdb (index->dbi index)
                                (datom-pred->kv-pred lmdb attrs index pred)
                                [:closed
                                 (datom->indexable schema low-datom false)
                                 (datom->indexable schema high-datom true)]
                                index :id)))

  (tail-filter [_ index pred high-datom low-datom]
    (retrieved->datom
      lmdb attrs (lmdb/get-some lmdb (index->dbi index)
                                (datom-pred->kv-pred lmdb attrs index pred)
                                [:closed-back
                                 (datom->indexable schema high-datom true)
                                 (datom->indexable schema low-datom false)]
                                index :id)))

  (slice-filter [_ index pred low-datom high-datom]
    (mapv
      (partial retrieved->datom lmdb attrs)
      (lmdb/range-filter lmdb (index->dbi index)
                         (datom-pred->kv-pred lmdb attrs index pred)
                         [:closed
                          (datom->indexable schema low-datom false)
                          (datom->indexable schema high-datom true)]
                         index :id)))

  (rslice-filter
    [_ index pred high-datom low-datom]
    (mapv
      (partial retrieved->datom lmdb attrs)
      (lmdb/range-filter lmdb (index->dbi index)
                         (datom-pred->kv-pred lmdb attrs index pred)
                         [:closed
                          (datom->indexable schema high-datom true)
                          (datom->indexable schema low-datom false)]
                         index :id)))

  (scan-ref-v
    [_ in-veid]
    (when-let [vcid (entities in-veid)]
      (persistent!
        (reduce
          (fn [res [[_ aid _] [veid eeid]]]
            (if (= veid in-veid)
              (conj! res (d/datom eeid (attrs aid) veid))
              res))
          (transient #{})
          (lmdb/get-range lmdb c/links
                          [:closed [vcid c/a0 c/e0] [vcid c/amax c/emax]]
                          :int-int-int :long-long)))))
  )

(defn- insert-datom
  [^Store store ^Datom d ft-ds]
  (let [[e attr v] (d/datom-eav d)
        {:keys [db/valueType db/aid db/fulltext]}
        (or ((schema store) attr) (swap-attr store attr identity))
        i          (b/indexable e aid v valueType)]
    (when fulltext (vswap! ft-ds conj! [:a d]))
    (if (b/giant? i)
      (let [max-gt (max-gt store)]
        (advance-max-gt store)
        [[:put c/eav i max-gt :eav :id]
         [:put c/ave i max-gt :ave :id]
         [:put c/giants max-gt d :id :datom [:append]]])
      [[:put c/eav i c/normal :eav :id]
       [:put c/ave i c/normal :ave :id]])))

(defn- delete-datom
  [^Store store ^Datom d ft-ds del-ref-ds]
  (let [[e attr v] (d/datom-eav d)
        {:keys [db/valueType db/aid db/fulltext]}
        ((schema store) attr)
        i          (b/indexable e aid v valueType)
        gt         (when (b/giant? i)
                     (lmdb/get-value (.-lmdb store) c/eav i :eav :id true true))]
    (when ((refs store) aid) (vswap! del-ref-ds conj! [v aid e]))
    (when fulltext (vswap! ft-ds conj! [:d d]))
    (cond-> [[:del c/eav i :eav]
             [:del c/ave i :ave]]
      gt (conj [:del c/giants gt :id]))))

(defn- transact-datoms
  [^Store store ft-ds del-ref-ds datoms]
  (let [lmdb (.-lmdb store)]
    (persistent!
      (reduce
        (fn [eids datom]
          (lmdb/transact-kv lmdb
                            (if (d/datom-added datom)
                              (insert-datom store datom ft-ds)
                              (delete-datom store datom ft-ds del-ref-ds)))
          (conj! eids (d/datom-e datom)))
        (transient #{}) datoms))))

(defn- scan-entity
  [lmdb schema refs cur-ref-ds eid]
  (let [aid-counts (volatile! {})
        datom      (d/datom eid nil nil)]
    (lmdb/visit lmdb c/eav
                #(let [eav (lmdb/k %)
                       aid (b/read-buffer eav :eav-a)]
                   (vswap! aid-counts update aid (fnil inc 0.0))
                   (when (refs aid)
                     (vswap! cur-ref-ds conj! [(b/get-value eav 1) aid eid])))
                [:open
                 (datom->indexable schema datom false)
                 (datom->indexable schema datom true)]
                :eav-a true)
    @aid-counts))

(defn- find-classes
  [rclasses aids]
  (when (seq aids)
    (reduce (fn [cs new-cs]
              (let [cs' (set/intersection cs new-cs)]
                (if (seq cs')
                  cs'
                  (reduced nil))))
            (map rclasses aids))))

(defn- add-class
  [max-cid classes rclasses aid-counts]
  (let [cid @max-cid]
    (vswap! classes assoc cid aid-counts)
    (vswap! rclasses classes->rclasses {cid aid-counts})
    (vswap! max-cid #(inc ^long %))
    cid))

(defn- cumulative-average
  [^double average ^long n+1 ^long x]
  (+ average (/ (- x average) n+1)))

(defn- adj-class
  [classes rentities cid aid-counts]
  (let [n+1 (inc ^long (b/bitmap-size (@rentities cid)))]
    (vswap! classes update cid
            #(persistent!
               (reduce-kv
                 (fn [m aid average]
                   (assoc! m aid
                           (cumulative-average average n+1 (aid-counts aid))))
                 (transient {}) %)))
    cid))

(defn- del-entity
  [updated-cids entities rentities eid]
  (when-let [old-cid (@entities eid)]
    (vswap! rentities assoc old-cid (b/bitmap-del (@rentities old-cid) eid))
    (vswap! updated-cids conj! old-cid))
  (vswap! entities dissoc eid))

(defn- adj-entity
  [updated-cids entities rentities eid new-cid]
  (let [old-cid (@entities eid)]
    (when (not= old-cid new-cid)
      (vswap! rentities
              #(cond-> (assoc % new-cid
                              (b/bitmap-add (% new-cid (b/bitmap)) eid))
                 old-cid (assoc old-cid (b/bitmap-del (% old-cid) eid))))
      (vswap! entities assoc eid new-cid)
      (vswap! updated-cids conj! new-cid)
      (when old-cid (vswap! updated-cids conj! old-cid)))))

(defn- transact-encla
  [lmdb classes rentities cids]
  (lmdb/transact-kv
    lmdb
    (for [cid cids]
      [:put c/encla cid [(classes cid) (rentities cid)] :id :data])))

(defn- update-encla
  [eids lmdb schema refs classes rclasses entities rentities max-cid]
  (let [cur-ref-ds   (volatile! (transient #{}))
        updated-cids (volatile! (transient #{}))]
    (doseq [eid  eids
            :let [aid-counts (scan-entity lmdb schema refs cur-ref-ds eid)]]
      (if (empty? aid-counts)
        (del-entity updated-cids entities rentities eid)
        (let [my-aids (set (keys aid-counts))
              cids    (find-classes @rclasses my-aids)]
          (if-let [cid (some (fn [cid]
                               (when (= my-aids (set (keys (@classes cid))))
                                 cid))
                             cids)]
            (adj-entity updated-cids entities rentities eid
                        (adj-class classes rentities cid aid-counts))
            (adj-entity updated-cids entities rentities eid
                        (add-class max-cid classes rclasses aid-counts))))))
    (transact-encla lmdb @classes @rentities (persistent! @updated-cids))
    (persistent! @cur-ref-ds)))

(defn- update-links
  [cur-ref-ds lmdb entities links old-rlinks new-rlinks del-ref-ds]
  (let [to-del (volatile! {})
        to-add (volatile! {})
        conj*  (fnil conj [])]
    (doseq [[v a e :as vae] cur-ref-ds
            :let            [ecid (entities e)
                             vcid (entities v)
                             new-link [vcid a ecid]]
            :when           (and vcid ecid)]
      (vswap! new-rlinks assoc! vae new-link)
      (if-let [old-link (old-rlinks vae)]
        (when (not= old-link new-link)
          (vswap! to-del update old-link conj* [v e])
          (vswap! to-add update new-link conj* [v e]))
        (vswap! to-add update new-link conj* [v e])))
    (doseq [[v _ e :as vae] del-ref-ds
            :when           (not (cur-ref-ds vae))]
      (vswap! new-rlinks dissoc! vae)
      (when-let [old-link (old-rlinks vae)]
        (vswap! to-del update old-link conj* [v e])))
    (doseq [[link lst] @to-add]
      (vswap! links update link (fnil #(+ ^long % (count lst)) 0))
      (lmdb/put-list-items lmdb c/links link lst :int-int-int :long-long))
    (doseq [[link lst] @to-del]
      (let [r (- ^long (@links link) (count lst))]
        (if (< 0 r)
          (vswap! links assoc link r)
          (vswap! links dissoc link)))
      (lmdb/del-list-items lmdb c/links link lst :int-int-int :long-long))))

(defn- init-links
  [lmdb]
  (let [links  (volatile! {})
        rlinks (persistent!
                 (reduce
                   (fn [m [[_ aid _ :as link] [veid eeid]]]
                     (vswap! links update link (fnil inc 0))
                     (assoc! m [veid aid eeid] link))
                   (transient {})
                   (lmdb/get-range lmdb c/links [:all]
                                   :int-int-int :long-long)))]
    [@links rlinks]))

(defn- transact-opts
  [lmdb opts]
  (lmdb/transact-kv lmdb
                    (conj (for [[k v] opts]
                            [:put c/opts k v :attr :data])
                          (time-tx))))

(defn- load-opts
  [lmdb]
  (into {} (lmdb/get-range lmdb c/opts [:all] :attr :data)))

(defn- open-dbis
  [lmdb]
  (lmdb/open-dbi lmdb c/meta c/+max-key-size+)
  (lmdb/open-dbi lmdb c/eav c/+max-key-size+ c/+id-bytes+)
  (lmdb/open-dbi lmdb c/ave c/+max-key-size+ c/+id-bytes+)
  (lmdb/open-dbi lmdb c/giants c/+id-bytes+)
  (lmdb/open-dbi lmdb c/encla c/+id-bytes+)
  (lmdb/open-list-dbi lmdb c/links (* 3 Integer/BYTES) (* 2 Long/BYTES))
  (lmdb/open-dbi lmdb c/schema c/+max-key-size+)
  (lmdb/open-dbi lmdb c/opts c/+max-key-size+))

(defn open
  "Open and return the storage."
  ([]
   (open nil nil))
  ([dir]
   (open dir nil))
  ([dir schema]
   (open dir schema nil))
  ([dir schema {:keys [kv-opts search-opts] :as opts}]
   (let [dir  (or dir (u/tmp-dir (str "datalevin-" (UUID/randomUUID))))
         lmdb (lmdb/open-kv dir kv-opts)]
     (open-dbis lmdb)
     (when opts (transact-opts lmdb opts))
     (let [schema              (init-schema lmdb schema)
           rschema             (schema->rschema schema)
           [classes rentities] (init-encla lmdb)
           [links rlinks]      (init-links lmdb)]
       (->Store lmdb
                (load-opts lmdb)
                (s/new-search-engine lmdb search-opts)
                (init-attrs schema)
                (init-refs schema rschema)
                schema
                rschema
                classes
                (classes->rclasses classes)
                (rentities->entities rentities)
                rentities
                links
                rlinks
                (init-max-aid lmdb)
                (init-max-gt lmdb)
                (init-max-cid lmdb))))))<|MERGE_RESOLUTION|>--- conflicted
+++ resolved
@@ -401,8 +401,6 @@
           (set! refs (conj refs aid))))
       p))
 
-<<<<<<< HEAD
-=======
   (del-attr [this attr]
     (if (populated? this :ave (d/datom c/e0 attr c/v0) (d/datom c/emax attr c/vmax))
       (u/raise "Cannot delete attribute with datoms" {})
@@ -416,7 +414,6 @@
   (datom-count [_ index]
     (lmdb/entries lmdb (if (string? index) index (index->dbi index))))
 
->>>>>>> 310f5e3c
   (load-datoms [this datoms]
     (try
       (locking (lmdb/write-txn lmdb)
