--- conflicted
+++ resolved
@@ -205,13 +205,9 @@
 
    * `:auto-entity-time?`, a boolean indicating whether to maintain `:db/created-at` and `:db/updated-at` values for each entity. Default is `false`.
 
-<<<<<<< HEAD
-   * `:search-opts`, a option map that will be passed to the search engine
-=======
    * `:search-opts`, an option map that will be passed to the built-in full-text search engine
 
    * `:kv-opts`, an option map that will be passed to the underlying kV store
->>>>>>> 0f7371ae
 
   Usage:
 
@@ -263,13 +259,9 @@
 
    * `:auto-entity-time?`, a boolean indicating whether to maintain `:db/created-at` and `:db/updated-at` values for each entity. Default is `false`.
 
-<<<<<<< HEAD
-   * `:search-opts`, an option map that will be passed to the search engine
-=======
    * `:search-opts`, an option map that will be passed to the built-in full-text search engine
 
    * `:kv-opts`, an option map that will be passed to the underlying kV store
->>>>>>> 0f7371ae
 
              See also [[datom]], [[new-search-engine]]."}
   init-db db/init-db)
@@ -489,15 +481,9 @@
 
    * `:auto-entity-time?`, a boolean indicating whether to maintain `:db/created-at` and `:db/updated-at` values for each entity. Default is `false`.
 
-<<<<<<< HEAD
-   * `:search-opts`, an option map that will be passed to the search engine
-
-   * `:kv-opts`, an option map that will be passed to the underlying LMDB store
-=======
    * `:search-opts`, an option map that will be passed to the built-in full-text search engine
 
    * `:kv-opts`, an option map that will be passed to the underlying kV store
->>>>>>> 0f7371ae
 
   Please note that the connection should be managed like a stateful resource.
   Application should hold on to the same connection rather than opening
