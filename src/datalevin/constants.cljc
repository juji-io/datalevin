--- conflicted
+++ resolved
@@ -104,15 +104,9 @@
 (def ^:const meta "datalevin/meta")
 (def ^:const opts "datalevin/opts")
 
-<<<<<<< HEAD
-(def ^:const terms "datalevin/terms")
-(def ^:const docs "datalevin/docs")
-(def ^:const positions "datalevin/positions")
-=======
 (def ^:const terms "terms")         ; term -> term-id,max-weight,doc-freq
 (def ^:const docs "docs")           ; doc-id -> norm,doc-ref
 (def ^:const positions "positions") ; term-id,doc-id -> position,offset (list)
->>>>>>> ecdaa2cc
 
 (def ^:const datalog-value-types #{:db.type/keyword :db.type/symbol
                                    :db.type/string :db.type/boolean
