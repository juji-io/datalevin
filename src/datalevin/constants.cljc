(ns ^:no-doc datalevin.constants
  (:refer-clojure :exclude [meta])
  (:import [java.util UUID Arrays]))

;;---------------------------------------------
;; system constants, fixed

;; datom

(def ^:const e0    0)
(def ^:const tx0   0x20000000)
(def ^:const emax  0x7FFFFFFF)
(def ^:const txmax 0x7FFFFFFF)
(def ^:const implicit-schema
  {:db/ident {:db/unique    :db.unique/identity
              :db/valueType :db.type/keyword
              :db/aid       0}})

(def ^:const v0    :db.value/sysMin)
(def ^:const vmax  :db.value/sysMax)
(def ^:const a0    0)
(def ^:const amax  0x7FFFFFFF)

;; lmdb

(def default-env-flags [:nordahead :mapasync :writemap])

(def default-dbi-flags [:create])

(def read-dbi-flags [])

(def default-put-flags [])

(def ^:const +max-key-size+     511)   ; in bytes

;; index storage

(def ^:const +val-prefix-size+  498)  ; - eid - aid - s
(def ^:const +val-bytes-wo-hdr+ 496)  ; - hdr - 1 byte TBD
(def ^:const +val-bytes-trunc+  491)  ; - hsh - tr

(def ^:const +id-bytes+ Long/BYTES)

(def ^:const lmdb-data-types #{:data :string :int :long :id :float :double
                               :byte :bytes :keyword :boolean :instant :uuid
                               :datom :attr :eav :ave :vea})

;; value headers
(def ^:const type-long-neg (unchecked-byte 0xC0))
(def ^:const type-long-pos (unchecked-byte 0xC1))
(def ^:const type-float    (unchecked-byte 0xF5))
(def ^:const type-double   (unchecked-byte 0xF6))
(def ^:const type-instant  (unchecked-byte 0xF7))
(def ^:const type-ref      (unchecked-byte 0xF8))
(def ^:const type-uuid     (unchecked-byte 0xF9))
(def ^:const type-string   (unchecked-byte 0xFA))
(def ^:const type-keyword  (unchecked-byte 0xFB))
(def ^:const type-symbol   (unchecked-byte 0xFC))
(def ^:const type-boolean  (unchecked-byte 0xFD))
(def ^:const type-bytes    (unchecked-byte 0xFE))

(def ^:const false-value   (unchecked-byte 0x01))
(def ^:const true-value    (unchecked-byte 0x02))

(def ^:const separator     (unchecked-byte 0x00))
(def ^:const truncator     (unchecked-byte 0xFF))
(def ^:const slash         (unchecked-byte 0x2F))

(def separator-ba (byte-array [(unchecked-byte 0x00)]))

(def max-uuid (UUID. -1 -1))
(def min-uuid (UUID. 0 0))

(def max-bytes (let [ba (byte-array +val-bytes-wo-hdr+)]
                 (Arrays/fill ba (unchecked-byte 0xFF))
                 ba))
(def min-bytes (byte-array 0))

(def ^:const overflown :overflown-key)
(def ^:const normal 0)
(def ^:const gt0 1)

(def ^:const index-types #{:eavt :eav :ave :avet :vea :veat})


;; dbi-names
(def ^:const eav "datalevin/eav")
(def ^:const ave "datalevin/ave")
(def ^:const vea "datalevin/vea")
(def ^:const giants "datalevin/giants")
(def ^:const schema "datalevin/schema")
<<<<<<< HEAD
(def ^:const classes "datalevin/classes")
=======
(def ^:const meta "datalevin/meta")
>>>>>>> b3468e72

(def ^:const datalog-value-types #{:db.type/keyword :db.type/symbol
                                   :db.type/string :db.type/boolean
                                   :db.type/long :db.type/double
                                   :db.type/float :db.type/ref
                                   :db.type/instant :db.type/uuid
                                   :db.type/bytes})

;; server / client

(def ^:const default-port (int 8898))

(def ^:const
  system-dir "system")

(def ^:const default-username "datalevin")
(def ^:const default-password "datalevin")

(def ^:const db-store-datalog "datalog")
(def ^:const db-store-kv "kv")

(def ^:const dl-type :datalog)
(def ^:const kv-type :key-value)

(def ^:const message-header-size 5) ; bytes, 1 type + 4 length

(def ^:const message-format-transit (unchecked-byte 0x01))
(def ^:const message-format-nippy (unchecked-byte 0x02))


;;-------------------------------------------------------------

;; user configurable TODO: make it so

;; general

(def ^:const +buffer-grow-factor+ 10)

;; lmdb

(def ^:const +max-dbs+          128)
(def ^:const +max-readers+      126)
(def ^:const +use-readers+      32)    ; leave the rest to others
(def ^:const +init-db-size+     100)   ; in megabytes
(def ^:const +default-val-size+ 16384) ; in bytes

;; storage

(def ^:const +tx-datom-batch-size+ 100000)

;; query

(def ^:const +cache-limit+ 1000)  ; per Datalog db

;; client/server

(def ^:const +default-buffer-size+ 65536) ; in bytes

(def ^:const +wire-datom-batch-size+ 1000)

(def ^:const connection-pool-size 5)
(def ^:const connection-timeout 30000) ; in milliseconds<|MERGE_RESOLUTION|>--- conflicted
+++ resolved
@@ -89,11 +89,8 @@
 (def ^:const vea "datalevin/vea")
 (def ^:const giants "datalevin/giants")
 (def ^:const schema "datalevin/schema")
-<<<<<<< HEAD
 (def ^:const classes "datalevin/classes")
-=======
 (def ^:const meta "datalevin/meta")
->>>>>>> b3468e72
 
 (def ^:const datalog-value-types #{:db.type/keyword :db.type/symbol
                                    :db.type/string :db.type/boolean
