--- conflicted
+++ resolved
@@ -552,19 +552,12 @@
 (defn- open-dbis
   [lmdb terms-dbi docs-dbi positions-dbi]
   (assert (not (l/closed-kv? lmdb)) "LMDB env is closed.")
-<<<<<<< HEAD
   ;; term -> term-id,max-weight,doc-freq
-  (l/open-dbi lmdb c/terms c/+max-key-size+)
+  (l/open-dbi lmdb terms-dbi c/+max-key-size+)
   ;; doc-id -> norm,doc-ref
-  (l/open-dbi lmdb c/docs Integer/BYTES)
+  (l/open-dbi lmdb docs-dbi Integer/BYTES)
   ;; term-id,doc-id -> position,offset (list)
-  (l/open-list-dbi lmdb c/positions (* 2 Integer/BYTES) (* 2 Integer/BYTES)))
-=======
-  (l/open-dbi lmdb terms-dbi c/+max-key-size+)
-  (l/open-dbi lmdb docs-dbi Integer/BYTES)
-  (l/open-inverted-list lmdb positions-dbi (* 2 Integer/BYTES)
-                        c/+max-key-size+))
->>>>>>> ecdaa2cc
+  (l/open-list-dbi lmdb positions-dbi (* 2 Integer/BYTES) (* 2 Integer/BYTES)))
 
 (defn new-search-engine
   ([lmdb]
