(ns datalevin.search
  "Full-text search engine"
  (:require [datalevin.lmdb :as l]
            [datalevin.util :as u]
            [datalevin.sparselist :as sl]
            [datalevin.constants :as c]
            [datalevin.bits :as b]
            [clojure.stacktrace :as st])
  (:import [datalevin.utl PriorityQueue GrowingIntArray]
           [datalevin.sparselist SparseIntArrayList]
           [java.util HashMap ArrayList Map$Entry Arrays]
           [java.util.concurrent.atomic AtomicInteger]
           [java.io Writer]
           [org.eclipse.collections.impl.map.mutable.primitive IntShortHashMap
            IntDoubleHashMap]
           [org.eclipse.collections.impl.list.mutable FastList]
           [org.eclipse.collections.impl.map.mutable UnifiedMap]
           [org.roaringbitmap RoaringBitmap FastAggregation
            FastRankRoaringBitmap PeekableIntIterator]))

(if (u/graal?)
  (require 'datalevin.binding.graal)
  (require 'datalevin.binding.java))

(set! *unchecked-math* true)

(defn- non-token-char?
  [^Character c]
  (or (Character/isWhitespace c) (c/en-punctuations? c)))

(defn en-analyzer
  "English analyzer does the following:
  - split on white space and punctuation, remove them
  - lower-case all characters
  - remove stop words
  Return a list of [term, position, offset]"
  [^String x]
  (let [len   (.length x)
        len-1 (dec len)
        res   (FastList.)]
    (loop [i     0
           pos   0
           in?   false
           start 0
           sb    (StringBuilder.)]
      (if (< i len)
        (let [c (.charAt x i)]
          (if (non-token-char? c)
            (if in?
              (let [word (.toString sb)]
                (when-not (c/en-stop-words? word)
                  (.add res [word pos start]))
                (recur (inc i) (inc pos) false i (StringBuilder.)))
              (recur (inc i) pos false i sb))
            (recur (inc i) pos true (if in? start i)
                   (.append sb (Character/toLowerCase c)))))
        (let [c (.charAt x len-1)]
          (if (non-token-char? c)
            res
            (let [word (.toString sb)]
              (when-not (c/en-stop-words? word)
                (.add res [word pos start]))
              res)))))))

(defn- collect-terms
  [result]
  (let [terms (HashMap.)]
    (doseq [[term position offset] result]
      (when (< (count term) c/+max-term-length+)
        (.put terms term (if-let [^FastList lst (.get terms term)]
                           (do (.add lst [position offset]) lst)
                           (doto (FastList.) (.add [position offset]))))))
    terms))

(defn- idf
  "inverse document frequency of a term"
  [^long freq N]
  (if (zero? freq) 0 (Math/log10 (/ ^long N freq))))

(defn- tf*
  "log-weighted term frequency"
  [freq]
  (if (zero? ^short freq) 0 (+ (Math/log10 ^short freq) 1)))

(defn- add-max-weight
  [mw tf norm]
  (let [w (/ ^double (tf* tf) ^short norm)]
    (if (< ^double mw w) w mw)))

(defn- del-max-weight
  [^SparseIntArrayList sl doc-id mw tf norm]
  (let [w (/ ^double (tf* tf) ^short norm)]
    (if (= mw w)
      (if (= (sl/size sl) 1)
        0.0
        (apply max (map #(/ (if (= doc-id %)
                              0.0
                              ^double (tf* (sl/get sl %)))
                            ^short norm)
                        (.-indices sl))))
      mw)))

(defn- priority-queue
  [top]
  (proxy [PriorityQueue] [top]
    (lessThan [a b]
      (< ^double (nth a 0) ^double (nth b 0)))))

(defn- pouring
  [coll ^PriorityQueue pq ^RoaringBitmap result]
  (let [lst (ArrayList.)]
    (dotimes [_ (.size pq)]
      (let [[_ did :as res] (.pop pq)]
        (.add lst 0 res)
        (.add result (int did))))
    (reduce conj! coll lst)))

(defn- real-score
  [tid did tf ^IntDoubleHashMap wqs ^IntShortHashMap norms]
  (/ (* ^double (.get wqs tid) ^double (tf* tf))
     (double (.get norms did))))

(defn- max-score
  [^IntDoubleHashMap wqs ^IntDoubleHashMap mws tid]
  (* ^double (.get wqs tid) ^double (.get mws tid)))

(defn- get-ws
  [tids qterms k]
  (let [m (IntDoubleHashMap.)]
    (dorun (map (fn [tid qterm] (.put m tid (qterm k))) tids qterms))
    m))

(defn- get-mxs [tids wqs mws]
  (let [m (IntDoubleHashMap.)]
    (doseq [tid tids] (.put m tid (max-score wqs mws tid)))
    m))

(defprotocol ^:no-doc ICandidate
  (skip-before [this limit] "move the iterator to just before the limit")
  (advance [this] "move the iterator to the next position")
  (has-next? [this] "return true if there's next in iterator")
  (get-did [this] "return the current did the iterator points to")
  (get-tf [this] "return tf of the current did"))

(deftype ^:no-doc Candidate [tid
                             ^:volatile-mutable did
                             ^SparseIntArrayList sl
                             ^PeekableIntIterator iter]
  ICandidate
  (skip-before [this limit]
    (.advanceIfNeeded iter limit)
    this)

  (has-next? [_]
    (.hasNext iter))

  (advance [this]
    (set! did (.next iter))
    this)

  (get-did [_]
    did)

  (get-tf [_]
    (.get ^GrowingIntArray (.-items sl)
          (dec (.rank ^FastRankRoaringBitmap (.-indices sl) did)))))

(def ^:no-doc candidate-comp
  (comparator (fn [^Candidate a ^Candidate b]
                (- ^int (get-did a) ^int (get-did b)))))

(defmethod print-method Candidate [^Candidate c, ^Writer w]
  (.write w (pr-str {:tid       (.-tid c)
                     :did       (get-did c)
                     :tf        (get-tf c)
                     :sl        (.-sl c)
                     :has-next? (has-next? c)})))

(defn- find-pivot
  [^IntDoubleHashMap mxs tao-1 minimal-score
   ^"[Ldatalevin.search.Candidate;" candidates]
  (let [n (alength candidates)]
    (loop [score 0.0 p 0]
      (if (< p n)
        (let [candidate ^Candidate (aget candidates p)
              s         (+ score ^double (.get mxs (.-tid candidate)))]
          (if (and (<= ^long tao-1 p) (< ^double minimal-score s))
            [s p (get-did candidate)]
            (recur s (inc p))))
        (let [n-1 (dec n)]
          [score n-1 (get-did (aget candidates n-1))])))))

(defn- score-pivot
  [wqs ^IntDoubleHashMap mxs norms pivot-did minimal-score mxscore tao n
   ^"[Ldatalevin.search.Candidate;" candidates]
  (let [c (alength candidates)]
    (loop [score mxscore hits 0 k 0]
      (if (< k c)
        (let [candidate ^Candidate (aget candidates k)
              did       (get-did candidate)]
          (if (= ^int did ^int pivot-did)
            (let [h (inc hits)]
              (if (< ^long (+ h ^long (- ^long n k 1)) ^long tao)
                :prune
                (let [tid (.-tid candidate)
                      s   (+ (- ^double score ^double (.get mxs tid))
                             ^double (real-score tid did (get-tf candidate)
                                                 wqs norms))]
                  (if (< s ^double minimal-score)
                    :prune
                    (recur s h (inc k))))))
            score))
        score))))

(defn- first-candidates
  [sls bms tids ^RoaringBitmap result tao n]
  (let [z          (inc (- ^long n ^long tao))
        union-tids (set (take z tids))
        union-bms  (->> (select-keys bms union-tids)
                        vals
                        (into-array RoaringBitmap))
        union-bm   (FastAggregation/or
                     ^"[Lorg.roaringbitmap.RoaringBitmap;" union-bms)
        lst        (ArrayList.)]
    (doseq [tid tids]
      (let [sl   (sls tid)
            bm   ^RoaringBitmap (bms tid)
            bm'  (let [iter-bm (.clone bm)]
                   (if (or (union-tids tid) (= tao 1))
                     iter-bm
                     (doto ^RoaringBitmap iter-bm
                       (.and ^RoaringBitmap union-bm))))
            bm'  (doto ^RoaringBitmap bm' (.andNot result))
            iter (.getIntIterator ^RoaringBitmap bm')]
        (when (.hasNext ^PeekableIntIterator iter)
          (let [did       (.peekNext iter)
                candidate (->Candidate tid did sl iter)]
            (.add lst (advance candidate))))))
    (.toArray lst ^"[Ldatalevin.search.Candidate;" (make-array Candidate 0))))

(defn- next-candidates
  [did ^"[Ldatalevin.search.Candidate;" candidates]
  (let [lst (FastList.)]
    (dotimes [i (alength candidates)]
      (let [candidate (aget candidates i)]
        (skip-before candidate (inc ^int did))
        (when (has-next? candidate) (.add lst (advance candidate)))))
    (.toArray lst ^"[Ldatalevin.search.Candidate;" (make-array Candidate 0))))

(defn- skip-candidates
  [pivot pivot-did ^"[Ldatalevin.search.Candidate;" candidates]
  (let [lst (FastList.)]
    (dotimes [i (alength candidates)]
      (let [candidate (aget candidates i)]
        (if (< i ^long pivot)
          (do (skip-before candidate pivot-did)
              (when (has-next? candidate) (.add lst (advance candidate))))
          (.add lst candidate))))
    (.toArray lst ^"[Ldatalevin.search.Candidate;" (make-array Candidate 0))))

(defn- current-threshold
  [^PriorityQueue pq]
  (if (< (.size pq) (.maxSize pq))
    0.0
    (nth (.top pq) 0)))

(defn- score-term
  [^Candidate candidate ^IntDoubleHashMap mxs wqs norms minimal-score pq]
  (let [tid (.-tid candidate)]
    (when (< ^double minimal-score (.get mxs tid))
      (loop [did (get-did candidate) minscore minimal-score]
        (let [score (real-score tid did (get-tf candidate) wqs norms)]
          (when (< ^double minscore ^double score)
            (.insertWithOverflow ^PriorityQueue pq [score did])))
        (when (has-next? candidate)
          (recur (get-did (advance candidate)) (current-threshold pq)))))))

(defn- score-docs
  [n tids sls bms mxs wqs ^IntShortHashMap norms ^RoaringBitmap result]
  (fn [^PriorityQueue pq ^long tao] ; target # of overlaps between query and doc
    (loop [^"[Ldatalevin.search.Candidate;" candidates
           (first-candidates sls bms tids result tao n)]
      (let [nc            (alength candidates)
            minimal-score ^double (current-threshold pq)]
        (cond
          (or (= nc 0) (< nc tao)) :finish
          (= nc 1)
          (score-term (aget candidates 0) mxs wqs norms minimal-score pq)
          :else
          (let [_                   (Arrays/sort candidates candidate-comp)
                [mxscore pivot did] (find-pivot mxs (dec tao) minimal-score
                                                candidates)]
            (if (= ^int did ^int (get-did (aget candidates 0)))
              (let [score (score-pivot wqs mxs norms did minimal-score
                                       mxscore tao n candidates)]
                (when-not (= score :prune) (.insertWithOverflow pq [score did]))
                (recur (next-candidates did candidates)))
              (recur (skip-candidates pivot did candidates)))))))))

(defprotocol ISearchEngine
  (add-doc [this doc-ref doc-text] [this doc-ref doc-text writing?])
  (remove-doc [this doc-ref] [this doc-ref writing?])
  (doc-indexed? [this doc-ref])
  (doc-count [this])
  (doc-refs [this])
  (search [this query] [this query opts])
  (analyzer [this])
  (terms-dbi [this])
  (docs-dbi [this])
  (positions-dbi [this])
  (max-doc [this])
  (max-term [this])
  (lmdb [this]))

(declare doc-ref->id remove-doc* add-doc-txs hydrate-query display-xf)

(deftype ^:no-doc SearchEngine [lmdb
                                analyzer
                                query-analyzer
                                terms-dbi
                                docs-dbi
                                positions-dbi
                                ^IntShortHashMap norms ; doc-id -> norm
                                ^AtomicInteger max-doc
                                ^AtomicInteger max-term]
  ISearchEngine
  (add-doc [this doc-ref doc-text]
    (.add-doc this doc-ref doc-text false))
  (add-doc [this doc-ref doc-text writing?]
    (locking this
      (try
        (when-let [doc-id (doc-ref->id this doc-ref writing?)]
          (remove-doc* this norms doc-id writing?))
        (let [txs       (FastList.)
              hit-terms (UnifiedMap.)]
          (add-doc-txs this norms doc-text txs doc-ref hit-terms writing?)
          (doseq [^Map$Entry kv (.entrySet hit-terms)]
            (let [term (.getKey kv)
                  info (.getValue kv)]
              (.add txs [:put terms-dbi term info :string :term-info])))
          (l/transact-kv lmdb txs))
        (catch Exception e
          (st/print-stack-trace e)
          (u/raise "Error indexing document:" (ex-message e)
                   {:doc-ref doc-ref :doc-text doc-text})))))

  (remove-doc [this doc-ref]
    (.remove-doc this doc-ref false))
  (remove-doc [this doc-ref writing?]
    (if-let [doc-id (doc-ref->id this doc-ref writing?)]
      (remove-doc* this norms doc-id writing?)
      (u/raise "Document does not exist." {:doc-ref doc-ref})))

  (doc-indexed? [this doc-ref] (doc-ref->id this doc-ref false))

  (doc-count [_] (l/entries lmdb docs-dbi))

  (doc-refs [_]
    (map second (l/get-range lmdb docs-dbi [:all] :int :doc-info true)))

  (search [this query]
    (.search this query {}))
  (search [this query {:keys [display ^long top doc-filter]
                       :or   {display    :refs
                              top        10
                              doc-filter (constantly true)}}]
    (let [tokens (->> (query-analyzer query)
                      (mapv first)
                      (into-array String))
          qterms (->> (hydrate-query this max-doc tokens)
                      (sort-by :df)
                      vec)
          n      (count qterms)]
      (when-not (zero? n)
        (let [tids    (mapv :id qterms)
              sls     (mapv :sl qterms)
              bms     (zipmap tids (mapv #(.-indices ^SparseIntArrayList %)
                                         sls))
              sls     (zipmap tids sls)
              tms     (zipmap tids (mapv :tm qterms))
              mws     (get-ws tids qterms :mw)
              wqs     (get-ws tids qterms :wq)
              mxs     (get-mxs tids wqs mws)
              result  (RoaringBitmap.)
              scoring (score-docs n tids sls bms mxs wqs norms result)]
          (sequence
            (display-xf this doc-filter display tms)
            (persistent!
              (reduce
                (fn [coll tao]
                  (let [so-far (count coll)
                        to-get (- top so-far)]
                    (if (< 0 to-get)
                      (let [^PriorityQueue pq (priority-queue to-get)]
                        (scoring pq tao)
                        (pouring coll pq result))
                      (reduced coll))))
                (transient [])
                (range n 0 -1))))))))

  (analyzer [_]
    analyzer)

  (terms-dbi [_]
    terms-dbi)

  (docs-dbi [_]
    docs-dbi)

  (positions-dbi [_]
    positions-dbi)

  (max-doc [_]
    max-doc)

  (max-term [_]
    max-term)

  (lmdb [_]
    lmdb)
  )

(defn- get-term-info
  [engine term writing?]
  (l/get-value (lmdb engine) (terms-dbi engine) term :string :term-info
               true writing?))

(defn- doc-ref->id
  [engine doc-ref writing?]
  (let [is-ref? (fn [kv]
                  (= doc-ref (nth (b/read-buffer (l/v kv) :doc-info) 1)))]
    (nth (l/get-some (lmdb engine) (docs-dbi engine) is-ref? [:all]
                     :int :doc-info false writing?) 0)))

(defn- doc-id->term-ids
  [engine doc-id writing?]
  (dedupe
    (map ffirst
         (l/range-filter (lmdb engine) (positions-dbi engine)
                         (fn [kv]
                           (let [[_ did] (b/read-buffer (l/k kv) :int-int)]
                             (= did doc-id)))
                         [:all] :int-int :ignore false writing?))))

(defn- term-id->info
  [engine term-id writing?]
  (let [is-id? (fn [kv] (= term-id (b/read-buffer (l/v kv) :int)))]
    (l/get-some (lmdb engine) (terms-dbi engine) is-id? [:all]
                :string :term-info false writing?)))

(defn- remove-doc*
  [engine ^IntShortHashMap norms doc-id writing?]
  (let [txs  (FastList.)
        norm (.get norms doc-id)]
    (.remove norms doc-id)
    (.add txs [:del (docs-dbi engine) doc-id :int])
    (doseq [term-id (doc-id->term-ids engine doc-id writing?)]
      (let [[term [_ mw sl]] (term-id->info engine term-id writing?)]
        (when-let [tf (sl/get sl doc-id)]
          (.add txs [:put (terms-dbi engine) term
                     [term-id
                      (del-max-weight sl doc-id mw tf norm)
                      (sl/remove sl doc-id)]
                     :string :term-info])))
      (.add txs [:del (positions-dbi engine) [term-id doc-id] :int-int]))
    (l/transact-kv (lmdb engine) txs)))

(defn- add-doc-txs
  [engine ^IntShortHashMap norms doc-text  ^FastList txs doc-ref
   ^UnifiedMap hit-terms writing?]
  (let [result    ((analyzer engine) doc-text)
        new-terms ^HashMap (collect-terms result)
        unique    (.size new-terms)
        doc-id    (.incrementAndGet ^AtomicInteger (max-doc engine))]
    (.add txs [:put (docs-dbi engine) doc-id [unique doc-ref] :int :doc-info])
    (when norms (.put norms doc-id unique))
    (doseq [^Map$Entry kv (.entrySet new-terms)]
      (let [term    (.getKey kv)
            new-lst ^FastList (.getValue kv)
            tf      (.size new-lst)
            [tid mw sl]
            (or (.get hit-terms term)
                (get-term-info engine term writing?)
                [(.incrementAndGet ^AtomicInteger (max-term engine))
                 0.0
                 (sl/sparse-arraylist)])]
        (.put hit-terms term [tid (add-max-weight mw tf unique)
                              (sl/set sl doc-id tf)])
        (.add txs [:put-list (positions-dbi engine) [tid doc-id] new-lst
                   :int-int :int-int])))))

(defn- hydrate-query
  [engine ^AtomicInteger max-doc tokens]
  (into []
        (comp
          (map (fn [[term freq]]
                 (when-let [[id mw ^SparseIntArrayList sl]
                            (get-term-info engine term false)]
                   (let [df (sl/size sl)
                         sl (sl/->SparseIntArrayList
                              (doto (FastRankRoaringBitmap.)
                                (.or ^RoaringBitmap (.-indices sl)))
                              (.-items sl))]
                     {:df df
                      :id id
                      :mw mw
                      :sl sl
                      :tm term
                      :wq (* ^double (tf* freq)
                             ^double (idf df (.get max-doc)))}))))
          (filter map?))
        (frequencies tokens)))

(defn- get-doc-ref
  [engine doc-filter [_ doc-id]]
  (when-let [doc-ref (nth (l/get-value (lmdb engine) (docs-dbi engine)
                                       doc-id :int :doc-info) 1)]
    (when (doc-filter doc-ref) doc-ref)))

(defn- add-offsets
  [engine doc-filter terms [_ doc-id :as result]]
  (when-let [doc-ref (get-doc-ref engine doc-filter result)]
    [doc-ref
     (sequence
       (comp (map (fn [tid]
                 (let [lst (l/get-list (lmdb engine) (positions-dbi engine)
                                       [tid doc-id] :int-int :int-int)]
                   (when (seq lst)
                     [(terms tid) (mapv #(nth % 1) lst)]))))
          (remove nil? ))
       (keys terms))]))

(defn- display-xf
  [^SearchEngine engine doc-filter display tms]
  (case display
    :offsets (comp (map #(add-offsets engine doc-filter tms %))
                (remove nil?))
    :refs    (comp (map #(get-doc-ref engine doc-filter %))
                (remove nil?))))

(defn- init-norms
  [lmdb docs-dbi]
  (let [norms (IntShortHashMap.)
        load  (fn [kv]
                (let [doc-id (b/read-buffer (l/k kv) :int)
                      norm   (b/read-buffer (l/v kv) :short)]
                  (.put norms doc-id norm)))]
    (l/visit lmdb docs-dbi load [:all] :int)
    norms))

(defn- init-max-doc
  [lmdb docs-dbi]
  (or (first (l/get-first lmdb docs-dbi [:all-back] :int :ignore)) 0))

(defn- init-max-term
  [lmdb positions-dbi]
  (or (first (l/get-first lmdb positions-dbi [:all-back] :int :ignore)) 0))

(defn- open-dbis
  [lmdb terms-dbi docs-dbi positions-dbi]
  (assert (not (l/closed-kv? lmdb)) "LMDB env is closed.")
<<<<<<< HEAD
  ;; term -> term-id,max-weight,doc-freq
  (l/open-dbi lmdb terms-dbi c/+max-key-size+)
  ;; doc-id -> norm,doc-ref
  (l/open-dbi lmdb docs-dbi Integer/BYTES)
  ;; term-id,doc-id -> position,offset (list)
  (l/open-list-dbi lmdb positions-dbi (* 2 Integer/BYTES) (* 2 Integer/BYTES)))
=======
  (l/open-dbi lmdb terms-dbi {:key-size c/+max-key-size+})
  (l/open-dbi lmdb docs-dbi {:key-size Integer/BYTES})
  (l/open-inverted-list lmdb positions-dbi {:key-size (* 2 Integer/BYTES)
                                            :val-size c/+max-key-size+}))
>>>>>>> 70af1e1f

(defn new-search-engine
  ([lmdb]
   (new-search-engine lmdb nil))
  ([lmdb {:keys [domain analyzer query-analyzer]
          :or   {analyzer en-analyzer domain "datalevin"}}]
   (let [terms-dbi     (str domain "/" c/terms)
         docs-dbi      (str domain "/" c/docs)
         positions-dbi (str domain "/" c/positions)]
     (open-dbis lmdb terms-dbi docs-dbi positions-dbi)
     (->SearchEngine lmdb
                     analyzer
                     (or query-analyzer analyzer)
                     terms-dbi
                     docs-dbi
                     positions-dbi
                     (init-norms lmdb docs-dbi)
                     (AtomicInteger. (init-max-doc lmdb docs-dbi))
                     (AtomicInteger. (init-max-term lmdb positions-dbi))))))

(defprotocol IIndexWriter
  (write [this doc-ref doc-text])
  (commit [this]))

(deftype ^:no=doc IndexWriter [lmdb
                               analyzer
                               terms-dbi
                               docs-dbi
                               positions-dbi
                               ^AtomicInteger max-doc
                               ^AtomicInteger max-term
                               ^FastList txs
                               ^UnifiedMap hit-terms]
  IIndexWriter
  (write [this doc-ref doc-text]
    (add-doc-txs this nil doc-text txs doc-ref hit-terms false)
    (when (< 10000000 (.size txs))
      (.commit this)))

  (commit [this]
    (l/transact-kv lmdb txs)
    (.clear txs)
    (loop [iter (.iterator (.entrySet hit-terms))]
      (when (.hasNext iter)
        (let [^Map$Entry kv (.next iter)]
          (.add txs [:put terms-dbi (.getKey kv) (.getValue kv)
                     :string :term-info])
          (.remove iter)
          (recur iter))))
    (l/transact-kv lmdb txs)
    (.clear txs))

  ISearchEngine
  (analyzer [_]
    analyzer)

  (terms-dbi [_]
    terms-dbi)

  (docs-dbi [_]
    docs-dbi)

  (positions-dbi [_]
    positions-dbi)

  (max-doc [_]
    max-doc)

  (max-term [_]
    max-term)

  (lmdb [_]
    lmdb))

(defn search-index-writer
  ([lmdb]
   (search-index-writer lmdb nil))
  ([lmdb {:keys [domain analyzer]
          :or   {domain "datalevin" analyzer en-analyzer}}]
   (let [terms-dbi     (str domain "/" c/terms)
         docs-dbi      (str domain "/" c/docs)
         positions-dbi (str domain "/" c/positions)]
     (open-dbis lmdb terms-dbi docs-dbi positions-dbi)
     (->IndexWriter lmdb
                    analyzer
                    terms-dbi
                    docs-dbi
                    positions-dbi
                    (AtomicInteger. (init-max-doc lmdb docs-dbi))
                    (AtomicInteger. (init-max-term lmdb positions-dbi))
                    (FastList.)
                    (UnifiedMap.)))))

(comment

  (def lmdb  (l/open-kv "search-bench/data/wiki-datalevin-all"))

  (time (search-index-writer lmdb))
  (def engine (time (new-search-engine lmdb)))
  (.size (peek (l/get-value lmdb "datalevin/terms"
                            "s" :string :term-info))) ; over 3 mil.

  (time (search engine "s"))
  (time (search engine "french lick resort and casino"))
  (time (search engine "rv solar panels"))
  (time (search engine "f1"))
  (time (search engine "solar system"))
  (time (search engine "community service projects for children"))
  (time (search engine "libraries michigan"))
  (time (search engine "roadrunner email"))
  (time (search engine "josephine baker"))
  (time (search engine "tel"))
  (time (search engine "novi expo center"))
  (time (search engine "ocean logos"))
  (time (search engine "can i deduct credit card interest on my taxes"))
  (time (search engine "what california district am i in"))
  (time (search engine "jokes about women turning 40"))
  (time (search engine "free inmigration forms"))
  (time (search engine "bartender license indiana"))



  )<|MERGE_RESOLUTION|>--- conflicted
+++ resolved
@@ -559,19 +559,13 @@
 (defn- open-dbis
   [lmdb terms-dbi docs-dbi positions-dbi]
   (assert (not (l/closed-kv? lmdb)) "LMDB env is closed.")
-<<<<<<< HEAD
   ;; term -> term-id,max-weight,doc-freq
-  (l/open-dbi lmdb terms-dbi c/+max-key-size+)
+  (l/open-dbi lmdb terms-dbi {:key-size c/+max-key-size+})
   ;; doc-id -> norm,doc-ref
-  (l/open-dbi lmdb docs-dbi Integer/BYTES)
+  (l/open-dbi lmdb docs-dbi {:key-size Integer/BYTES})
   ;; term-id,doc-id -> position,offset (list)
-  (l/open-list-dbi lmdb positions-dbi (* 2 Integer/BYTES) (* 2 Integer/BYTES)))
-=======
-  (l/open-dbi lmdb terms-dbi {:key-size c/+max-key-size+})
-  (l/open-dbi lmdb docs-dbi {:key-size Integer/BYTES})
-  (l/open-inverted-list lmdb positions-dbi {:key-size (* 2 Integer/BYTES)
-                                            :val-size c/+max-key-size+}))
->>>>>>> 70af1e1f
+  (l/open-list-dbi lmdb positions-dbi {:key-size (* 2 Integer/BYTES)
+                                       :val-size c/+max-key-size+}))
 
 (defn new-search-engine
   ([lmdb]
