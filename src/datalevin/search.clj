(ns datalevin.search
  "Full-text search engine"
  (:require [datalevin.lmdb :as l]
            [datalevin.util :as u]
            [datalevin.sparselist :as sl]
            [datalevin.constants :as c]
            [datalevin.bits :as b]
<<<<<<< HEAD
            [clojure.stacktrace :as st])
=======
            [clojure.string :as s])
>>>>>>> a168b65e
  (:import [datalevin.utl PriorityQueue GrowingIntArray]
           [datalevin.sparselist SparseIntArrayList]
           [java.util HashMap ArrayList Map$Entry Arrays]
           [java.util.concurrent.atomic AtomicInteger]
           [java.io Writer]
           [org.eclipse.collections.impl.map.mutable.primitive IntShortHashMap
            IntDoubleHashMap]
           [org.eclipse.collections.impl.list.mutable FastList]
           [org.eclipse.collections.impl.map.mutable UnifiedMap]
           [org.roaringbitmap RoaringBitmap FastAggregation
            FastRankRoaringBitmap PeekableIntIterator]))

(if (u/graal?)
  (require 'datalevin.binding.graal)
  (require 'datalevin.binding.java))

(set! *unchecked-math* true)

(defn- non-token-char?
  [^Character c]
  (or (Character/isWhitespace c) (c/en-punctuations? c)))

(defn en-analyzer
  "English analyzer does the following:
  - split on white space and punctuation, remove them
  - lower-case all characters
  - remove stop words
  Return a list of [term, position, offset]"
  [^String x]
  (let [len   (.length x)
        len-1 (dec len)
        res   (FastList.)]
    (loop [i     0
           pos   0
           in?   false
           start 0
           sb    (StringBuilder.)]
      (if (< i len)
        (let [c (.charAt x i)]
          (if (non-token-char? c)
            (if in?
              (let [word (.toString sb)]
                (when-not (c/en-stop-words? word)
                  (.add res [word pos start]))
                (recur (inc i) (inc pos) false i (StringBuilder.)))
              (recur (inc i) pos false i sb))
            (recur (inc i) pos true (if in? start i)
                   (.append sb (Character/toLowerCase c)))))
        (let [c (.charAt x len-1)]
          (if (non-token-char? c)
            res
            (let [word (.toString sb)]
              (when-not (c/en-stop-words? word)
                (.add res [word pos start]))
              res)))))))

(defn- collect-terms
  [result]
  (let [terms (HashMap.)]
    (doseq [[term position offset] result]
      (when (< (count term) c/+max-term-length+)
        (.put terms term (if-let [^FastList lst (.get terms term)]
                           (do (.add lst [position offset]) lst)
                           (doto (FastList.) (.add [position offset]))))))
    terms))

(defn- idf
  "inverse document frequency of a term"
  [^long freq N]
  (if (zero? freq) 0 (Math/log10 (/ ^long N freq))))

(defn- tf*
  "log-weighted term frequency"
  [freq]
  (if (zero? ^short freq) 0 (+ (Math/log10 ^short freq) 1)))

(defn- add-max-weight
  [mw tf norm]
  (let [w (/ ^double (tf* tf) ^short norm)]
    (if (< ^double mw w) w mw)))

(defn- del-max-weight
  [^SparseIntArrayList sl doc-id mw tf norm]
  (let [w (/ ^double (tf* tf) ^short norm)]
    (if (= mw w)
      (if (= (sl/size sl) 1)
        0.0
        (apply max (map #(/ (if (= doc-id %)
                              0.0
                              ^double (tf* (sl/get sl %)))
                            ^short norm)
                        (.-indices sl))))
      mw)))

(defn- priority-queue
  [top]
  (proxy [PriorityQueue] [top]
    (lessThan [a b]
      (< ^double (nth a 0) ^double (nth b 0)))))

(defn- pouring
  [coll ^PriorityQueue pq ^RoaringBitmap result]
  (let [lst (ArrayList.)]
    (dotimes [_ (.size pq)]
      (let [[_ did :as res] (.pop pq)]
        (.add lst 0 res)
        (.add result (int did))))
    (reduce conj! coll lst)))

(defn- real-score
  [tid did tf ^IntDoubleHashMap wqs ^IntShortHashMap norms]
  (/ (* ^double (.get wqs tid) ^double (tf* tf))
     (double (.get norms did))))

(defn- max-score
  [^IntDoubleHashMap wqs ^IntDoubleHashMap mws tid]
  (* ^double (.get wqs tid) ^double (.get mws tid)))

(defn- get-ws
  [tids qterms k]
  (let [m (IntDoubleHashMap.)]
    (dorun (map (fn [tid qterm] (.put m tid (qterm k))) tids qterms))
    m))

(defn- get-mxs [tids wqs mws]
  (let [m (IntDoubleHashMap.)]
    (doseq [tid tids] (.put m tid (max-score wqs mws tid)))
    m))

(defprotocol ^:no-doc ICandidate
  (skip-before [this limit] "move the iterator to just before the limit")
  (advance [this] "move the iterator to the next position")
  (has-next? [this] "return true if there's next in iterator")
  (get-did [this] "return the current did the iterator points to")
  (get-tf [this] "return tf of the current did"))

(deftype ^:no-doc Candidate [tid
                             ^:volatile-mutable did
                             ^SparseIntArrayList sl
                             ^PeekableIntIterator iter]
  ICandidate
  (skip-before [this limit]
    (.advanceIfNeeded iter limit)
    this)

  (has-next? [_]
    (.hasNext iter))

  (advance [this]
    (set! did (.next iter))
    this)

  (get-did [_]
    did)

  (get-tf [_]
    (.get ^GrowingIntArray (.-items sl)
          (dec (.rank ^FastRankRoaringBitmap (.-indices sl) did)))))

(def ^:no-doc candidate-comp
  (comparator (fn [^Candidate a ^Candidate b]
                (- ^int (get-did a) ^int (get-did b)))))

(defmethod print-method Candidate [^Candidate c, ^Writer w]
  (.write w (pr-str {:tid       (.-tid c)
                     :did       (get-did c)
                     :tf        (get-tf c)
                     :sl        (.-sl c)
                     :has-next? (has-next? c)})))

(defn- find-pivot
  [^IntDoubleHashMap mxs tao-1 minimal-score
   ^"[Ldatalevin.search.Candidate;" candidates]
  (let [n (alength candidates)]
    (loop [score 0.0 p 0]
      (if (< p n)
        (let [candidate ^Candidate (aget candidates p)
              s         (+ score ^double (.get mxs (.-tid candidate)))]
          (if (and (<= ^long tao-1 p) (< ^double minimal-score s))
            [s p (get-did candidate)]
            (recur s (inc p))))
        (let [n-1 (dec n)]
          [score n-1 (get-did (aget candidates n-1))])))))

(defn- score-pivot
  [wqs ^IntDoubleHashMap mxs norms pivot-did minimal-score mxscore tao n
   ^"[Ldatalevin.search.Candidate;" candidates]
  (let [c (alength candidates)]
    (loop [score mxscore hits 0 k 0]
      (if (< k c)
        (let [candidate ^Candidate (aget candidates k)
              did       (get-did candidate)]
          (if (= ^int did ^int pivot-did)
            (let [h (inc hits)]
              (if (< ^long (+ h ^long (- ^long n k 1)) ^long tao)
                :prune
                (let [tid (.-tid candidate)
                      s   (+ (- ^double score ^double (.get mxs tid))
                             ^double (real-score tid did (get-tf candidate)
                                                 wqs norms))]
                  (if (< s ^double minimal-score)
                    :prune
                    (recur s h (inc k))))))
            score))
        score))))

(defn- first-candidates
  [sls bms tids ^RoaringBitmap result tao n]
  (let [z          (inc (- ^long n ^long tao))
        union-tids (set (take z tids))
        union-bms  (->> (select-keys bms union-tids)
                        vals
                        (into-array RoaringBitmap))
        union-bm   (FastAggregation/or
                     ^"[Lorg.roaringbitmap.RoaringBitmap;" union-bms)
        lst        (ArrayList.)]
    (doseq [tid tids]
      (let [sl   (sls tid)
            bm   ^RoaringBitmap (bms tid)
            bm'  (let [iter-bm (.clone bm)]
                   (if (or (union-tids tid) (= tao 1))
                     iter-bm
                     (doto ^RoaringBitmap iter-bm
                       (.and ^RoaringBitmap union-bm))))
            bm'  (doto ^RoaringBitmap bm' (.andNot result))
            iter (.getIntIterator ^RoaringBitmap bm')]
        (when (.hasNext ^PeekableIntIterator iter)
          (let [did       (.peekNext iter)
                candidate (->Candidate tid did sl iter)]
            (.add lst (advance candidate))))))
    (.toArray lst ^"[Ldatalevin.search.Candidate;" (make-array Candidate 0))))

(defn- next-candidates
  [did ^"[Ldatalevin.search.Candidate;" candidates]
  (let [lst (FastList.)]
    (dotimes [i (alength candidates)]
      (let [candidate (aget candidates i)]
        (skip-before candidate (inc ^int did))
        (when (has-next? candidate) (.add lst (advance candidate)))))
    (.toArray lst ^"[Ldatalevin.search.Candidate;" (make-array Candidate 0))))

(defn- skip-candidates
  [pivot pivot-did ^"[Ldatalevin.search.Candidate;" candidates]
  (let [lst (FastList.)]
    (dotimes [i (alength candidates)]
      (let [candidate (aget candidates i)]
        (if (< i ^long pivot)
          (do (skip-before candidate pivot-did)
              (when (has-next? candidate) (.add lst (advance candidate))))
          (.add lst candidate))))
    (.toArray lst ^"[Ldatalevin.search.Candidate;" (make-array Candidate 0))))

(defn- current-threshold
  [^PriorityQueue pq]
  (if (< (.size pq) (.maxSize pq))
    0.0
    (nth (.top pq) 0)))

(defn- score-term
  [^Candidate candidate ^IntDoubleHashMap mxs wqs norms minimal-score pq]
  (let [tid (.-tid candidate)]
    (when (< ^double minimal-score (.get mxs tid))
      (loop [did (get-did candidate) minscore minimal-score]
        (let [score (real-score tid did (get-tf candidate) wqs norms)]
          (when (< ^double minscore ^double score)
            (.insertWithOverflow ^PriorityQueue pq [score did])))
        (when (has-next? candidate)
          (recur (get-did (advance candidate)) (current-threshold pq)))))))

(defn- score-docs
  [n tids sls bms mxs wqs ^IntShortHashMap norms ^RoaringBitmap result]
  (fn [^PriorityQueue pq ^long tao] ; target # of overlaps between query and doc
    (loop [^"[Ldatalevin.search.Candidate;" candidates
           (first-candidates sls bms tids result tao n)]
      (let [nc            (alength candidates)
            minimal-score ^double (current-threshold pq)]
        (cond
          (or (= nc 0) (< nc tao)) :finish
          (= nc 1)
          (score-term (aget candidates 0) mxs wqs norms minimal-score pq)
          :else
          (let [_                   (Arrays/sort candidates candidate-comp)
                [mxscore pivot did] (find-pivot mxs (dec tao) minimal-score
                                                candidates)]
            (if (= ^int did ^int (get-did (aget candidates 0)))
              (let [score (score-pivot wqs mxs norms did minimal-score
                                       mxscore tao n candidates)]
                (when-not (= score :prune) (.insertWithOverflow pq [score did]))
                (recur (next-candidates did candidates)))
              (recur (skip-candidates pivot did candidates)))))))))

(defprotocol ISearchEngine
  (add-doc [this doc-ref doc-text] [this doc-ref doc-text writing?])
  (remove-doc [this doc-ref] [this doc-ref writing?])
  (doc-indexed? [this doc-ref])
  (doc-count [this])
  (doc-refs [this])
  (search [this query] [this query opts])
  (analyzer [this])
  (terms-dbi [this])
  (docs-dbi [this])
  (positions-dbi [this])
  (max-doc [this])
  (max-term [this])
  (lmdb [this]))

(declare doc-ref->id remove-doc* add-doc-txs hydrate-query display-xf)

(deftype ^:no-doc SearchEngine [lmdb
                                analyzer
                                query-analyzer
                                terms-dbi
                                docs-dbi
                                positions-dbi
                                ^IntShortHashMap norms ; doc-id -> norm
                                ^AtomicInteger max-doc
                                ^AtomicInteger max-term]
  ISearchEngine
  (add-doc [this doc-ref doc-text]
    (.add-doc this doc-ref doc-text false))
  (add-doc [this doc-ref doc-text writing?]
    (locking this
      (try
<<<<<<< HEAD
        (when-let [doc-id (doc-ref->id this doc-ref writing?)]
          (remove-doc* this norms doc-id writing?))
        (let [txs       (FastList.)
              hit-terms (UnifiedMap.)]
          (add-doc-txs this norms doc-text txs doc-ref hit-terms writing?)
          (doseq [^Map$Entry kv (.entrySet hit-terms)]
            (let [term (.getKey kv)
                  info (.getValue kv)]
              (.add txs [:put terms-dbi term info :string :term-info])))
          (l/transact-kv lmdb txs))
=======
        (when-not (s/blank? doc-text)
          (when-let [doc-id (doc-ref->id this doc-ref)]
            (remove-doc* this norms doc-id))
          (let [txs       (FastList.)
                hit-terms (UnifiedMap.)]
            (add-doc-txs this norms doc-text txs doc-ref hit-terms)
            (doseq [^Map$Entry kv (.entrySet hit-terms)]
              (let [term (.getKey kv)
                    info (.getValue kv)]
                (.add txs [:put terms-dbi term info :string :term-info])))
            (l/transact-kv lmdb txs)))
>>>>>>> a168b65e
        (catch Exception e
          (st/print-stack-trace e)
          (u/raise "Error indexing document:" (ex-message e)
                   {:doc-ref doc-ref :doc-text doc-text})))))

  (remove-doc [this doc-ref]
    (.remove-doc this doc-ref false))
  (remove-doc [this doc-ref writing?]
    (if-let [doc-id (doc-ref->id this doc-ref writing?)]
      (remove-doc* this norms doc-id writing?)
      (u/raise "Document does not exist." {:doc-ref doc-ref})))

  (doc-indexed? [this doc-ref] (doc-ref->id this doc-ref false))

  (doc-count [_] (l/entries lmdb docs-dbi))

  (doc-refs [_]
    (map second (l/get-range lmdb docs-dbi [:all] :int :doc-info true)))

  (search [this query]
    (.search this query {}))
  (search [this query {:keys [display ^long top doc-filter]
                       :or   {display    :refs
                              top        10
                              doc-filter (constantly true)}}]
    (let [tokens (->> (query-analyzer query)
                      (mapv first)
                      (into-array String))
          qterms (->> (hydrate-query this max-doc tokens)
                      (sort-by :df)
                      vec)
          n      (count qterms)]
      (when-not (zero? n)
        (let [tids    (mapv :id qterms)
              sls     (mapv :sl qterms)
              bms     (zipmap tids (mapv #(.-indices ^SparseIntArrayList %)
                                         sls))
              sls     (zipmap tids sls)
              tms     (zipmap tids (mapv :tm qterms))
              mws     (get-ws tids qterms :mw)
              wqs     (get-ws tids qterms :wq)
              mxs     (get-mxs tids wqs mws)
              result  (RoaringBitmap.)
              scoring (score-docs n tids sls bms mxs wqs norms result)]
          (sequence
            (display-xf this doc-filter display tms)
            (persistent!
              (reduce
                (fn [coll tao]
                  (let [so-far (count coll)
                        to-get (- top so-far)]
                    (if (< 0 to-get)
                      (let [^PriorityQueue pq (priority-queue to-get)]
                        (scoring pq tao)
                        (pouring coll pq result))
                      (reduced coll))))
                (transient [])
                (range n 0 -1))))))))

  (analyzer [_]
    analyzer)

  (terms-dbi [_]
    terms-dbi)

  (docs-dbi [_]
    docs-dbi)

  (positions-dbi [_]
    positions-dbi)

  (max-doc [_]
    max-doc)

  (max-term [_]
    max-term)

  (lmdb [_]
    lmdb)
  )

(defn- get-term-info
  [engine term writing?]
  (l/get-value (lmdb engine) (terms-dbi engine) term :string :term-info
               true writing?))

(defn- doc-ref->id
  [engine doc-ref writing?]
  (let [is-ref? (fn [kv]
                  (= doc-ref (nth (b/read-buffer (l/v kv) :doc-info) 1)))]
    (nth (l/get-some (lmdb engine) (docs-dbi engine) is-ref? [:all]
                     :int :doc-info false writing?) 0)))

(defn- doc-id->term-ids
  [engine doc-id writing?]
  (dedupe
    (map ffirst
         (l/range-filter (lmdb engine) (positions-dbi engine)
                         (fn [kv]
                           (let [[_ did] (b/read-buffer (l/k kv) :int-int)]
                             (= did doc-id)))
                         [:all] :int-int :ignore false writing?))))

(defn- term-id->info
  [engine term-id writing?]
  (let [is-id? (fn [kv] (= term-id (b/read-buffer (l/v kv) :int)))]
    (l/get-some (lmdb engine) (terms-dbi engine) is-id? [:all]
                :string :term-info false writing?)))

(defn- remove-doc*
  [engine ^IntShortHashMap norms doc-id writing?]
  (let [txs  (FastList.)
        norm (.get norms doc-id)]
    (.remove norms doc-id)
    (.add txs [:del (docs-dbi engine) doc-id :int])
    (doseq [term-id (doc-id->term-ids engine doc-id writing?)]
      (let [[term [_ mw sl]] (term-id->info engine term-id writing?)]
        (when-let [tf (sl/get sl doc-id)]
          (.add txs [:put (terms-dbi engine) term
                     [term-id
                      (del-max-weight sl doc-id mw tf norm)
                      (sl/remove sl doc-id)]
                     :string :term-info])))
      (.add txs [:del (positions-dbi engine) [term-id doc-id] :int-int]))
    (l/transact-kv (lmdb engine) txs)))

(defn- add-doc-txs
  [engine ^IntShortHashMap norms doc-text  ^FastList txs doc-ref
   ^UnifiedMap hit-terms writing?]
  (let [result    ((analyzer engine) doc-text)
        new-terms ^HashMap (collect-terms result)
        unique    (.size new-terms)
        doc-id    (.incrementAndGet ^AtomicInteger (max-doc engine))]
    (.add txs [:put (docs-dbi engine) doc-id [unique doc-ref] :int :doc-info])
    (when norms (.put norms doc-id unique))
    (doseq [^Map$Entry kv (.entrySet new-terms)]
      (let [term    (.getKey kv)
            new-lst ^FastList (.getValue kv)
            tf      (.size new-lst)
            [tid mw sl]
            (or (.get hit-terms term)
                (get-term-info engine term writing?)
                [(.incrementAndGet ^AtomicInteger (max-term engine))
                 0.0
                 (sl/sparse-arraylist)])]
        (.put hit-terms term [tid (add-max-weight mw tf unique)
                              (sl/set sl doc-id tf)])
        (.add txs [:put-list (positions-dbi engine) [tid doc-id] new-lst
                   :int-int :int-int])))))

(defn- hydrate-query
  [engine ^AtomicInteger max-doc tokens]
  (into []
        (comp
          (map (fn [[term freq]]
                 (when-let [[id mw ^SparseIntArrayList sl]
                            (get-term-info engine term false)]
                   (let [df (sl/size sl)
                         sl (sl/->SparseIntArrayList
                              (doto (FastRankRoaringBitmap.)
                                (.or ^RoaringBitmap (.-indices sl)))
                              (.-items sl))]
                     {:df df
                      :id id
                      :mw mw
                      :sl sl
                      :tm term
                      :wq (* ^double (tf* freq)
                             ^double (idf df (.get max-doc)))}))))
          (filter map?))
        (frequencies tokens)))

(defn- get-doc-ref
  [engine doc-filter [_ doc-id]]
  (when-let [doc-ref (nth (l/get-value (lmdb engine) (docs-dbi engine)
                                       doc-id :int :doc-info) 1)]
    (when (doc-filter doc-ref) doc-ref)))

(defn- add-offsets
  [engine doc-filter terms [_ doc-id :as result]]
  (when-let [doc-ref (get-doc-ref engine doc-filter result)]
    [doc-ref
     (sequence
       (comp (map (fn [tid]
                 (let [lst (l/list-range (lmdb engine) (positions-dbi engine)
                                         [tid doc-id] :int-int
                                         [:all] :int-int)]
                   (when (seq lst)
                     [(terms tid) (mapv #(nth % 1) lst)]))))
          (remove nil? ))
       (keys terms))]))

(defn- display-xf
  [^SearchEngine engine doc-filter display tms]
  (case display
    :offsets (comp (map #(add-offsets engine doc-filter tms %))
                (remove nil?))
    :refs    (comp (map #(get-doc-ref engine doc-filter %))
                (remove nil?))))

(defn- init-norms
  [lmdb docs-dbi]
  (let [norms (IntShortHashMap.)
        load  (fn [kv]
                (let [doc-id (b/read-buffer (l/k kv) :int)
                      norm   (b/read-buffer (l/v kv) :short)]
                  (.put norms doc-id norm)))]
    (l/visit lmdb docs-dbi load [:all] :int)
    norms))

(defn- init-max-doc
  [lmdb docs-dbi]
  (or (first (l/get-first lmdb docs-dbi [:all-back] :int :ignore)) 0))

(defn- init-max-term
  [lmdb positions-dbi]
  (or (first (l/get-first lmdb positions-dbi [:all-back] :int :ignore)) 0))

(defn- open-dbis
  [lmdb terms-dbi docs-dbi positions-dbi]
  (assert (not (l/closed-kv? lmdb)) "LMDB env is closed.")
  ;; term -> term-id,max-weight,doc-freq
  (l/open-dbi lmdb terms-dbi {:key-size c/+max-key-size+})
  ;; doc-id -> norm,doc-ref
  (l/open-dbi lmdb docs-dbi {:key-size Integer/BYTES})
  ;; term-id,doc-id -> position,offset (list)
  (l/open-list-dbi lmdb positions-dbi {:key-size (* 2 Integer/BYTES)
                                       :val-size c/+max-key-size+}))

(defn new-search-engine
  ([lmdb]
   (new-search-engine lmdb nil))
  ([lmdb {:keys [domain analyzer query-analyzer]
          :or   {analyzer en-analyzer domain "datalevin"}}]
   (let [terms-dbi     (str domain "/" c/terms)
         docs-dbi      (str domain "/" c/docs)
         positions-dbi (str domain "/" c/positions)]
     (open-dbis lmdb terms-dbi docs-dbi positions-dbi)
     (->SearchEngine lmdb
                     analyzer
                     (or query-analyzer analyzer)
                     terms-dbi
                     docs-dbi
                     positions-dbi
                     (init-norms lmdb docs-dbi)
                     (AtomicInteger. (init-max-doc lmdb docs-dbi))
                     (AtomicInteger. (init-max-term lmdb positions-dbi))))))

(defprotocol IIndexWriter
  (write [this doc-ref doc-text])
  (commit [this]))

(deftype ^:no=doc IndexWriter [lmdb
                               analyzer
                               terms-dbi
                               docs-dbi
                               positions-dbi
                               ^AtomicInteger max-doc
                               ^AtomicInteger max-term
                               ^FastList txs
                               ^UnifiedMap hit-terms]
  IIndexWriter
  (write [this doc-ref doc-text]
<<<<<<< HEAD
    (add-doc-txs this nil doc-text txs doc-ref hit-terms false)
    (when (< 10000000 (.size txs))
      (.commit this)))
=======
    (when-not (s/blank? doc-text)
      (add-doc-txs this nil doc-text txs doc-ref hit-terms)
      (when (< 10000000 (.size txs))
        (.commit this))))
>>>>>>> a168b65e

  (commit [this]
    (l/transact-kv lmdb txs)
    (.clear txs)
    (loop [iter (.iterator (.entrySet hit-terms))]
      (when (.hasNext iter)
        (let [^Map$Entry kv (.next iter)]
          (.add txs [:put terms-dbi (.getKey kv) (.getValue kv)
                     :string :term-info])
          (.remove iter)
          (recur iter))))
    (l/transact-kv lmdb txs)
    (.clear txs))

  ISearchEngine
  (analyzer [_]
    analyzer)

  (terms-dbi [_]
    terms-dbi)

  (docs-dbi [_]
    docs-dbi)

  (positions-dbi [_]
    positions-dbi)

  (max-doc [_]
    max-doc)

  (max-term [_]
    max-term)

  (lmdb [_]
    lmdb))

(defn search-index-writer
  ([lmdb]
   (search-index-writer lmdb nil))
  ([lmdb {:keys [domain analyzer]
          :or   {domain "datalevin" analyzer en-analyzer}}]
   (let [terms-dbi     (str domain "/" c/terms)
         docs-dbi      (str domain "/" c/docs)
         positions-dbi (str domain "/" c/positions)]
     (open-dbis lmdb terms-dbi docs-dbi positions-dbi)
     (->IndexWriter lmdb
                    analyzer
                    terms-dbi
                    docs-dbi
                    positions-dbi
                    (AtomicInteger. (init-max-doc lmdb docs-dbi))
                    (AtomicInteger. (init-max-term lmdb positions-dbi))
                    (FastList.)
                    (UnifiedMap.)))))

(comment

  (def lmdb  (l/open-kv "search-bench/data/wiki-datalevin-all"))

  (time (search-index-writer lmdb))
  (def engine (time (new-search-engine lmdb)))
  (.size (peek (l/get-value lmdb "datalevin/terms"
                            "s" :string :term-info))) ; over 3 mil.

  (time (search engine "s"))
  (time (search engine "french lick resort and casino"))
  (time (search engine "rv solar panels"))
  (time (search engine "f1"))
  (time (search engine "solar system"))
  (time (search engine "community service projects for children"))
  (time (search engine "libraries michigan"))
  (time (search engine "roadrunner email"))
  (time (search engine "josephine baker"))
  (time (search engine "tel"))
  (time (search engine "novi expo center"))
  (time (search engine "ocean logos"))
  (time (search engine "can i deduct credit card interest on my taxes"))
  (time (search engine "what california district am i in"))
  (time (search engine "jokes about women turning 40"))
  (time (search engine "free inmigration forms"))
  (time (search engine "bartender license indiana"))



  )<|MERGE_RESOLUTION|>--- conflicted
+++ resolved
@@ -5,11 +5,8 @@
             [datalevin.sparselist :as sl]
             [datalevin.constants :as c]
             [datalevin.bits :as b]
-<<<<<<< HEAD
-            [clojure.stacktrace :as st])
-=======
+            [clojure.stacktrace :as st]
             [clojure.string :as s])
->>>>>>> a168b65e
   (:import [datalevin.utl PriorityQueue GrowingIntArray]
            [datalevin.sparselist SparseIntArrayList]
            [java.util HashMap ArrayList Map$Entry Arrays]
@@ -333,8 +330,8 @@
   (add-doc [this doc-ref doc-text writing?]
     (locking this
       (try
-<<<<<<< HEAD
-        (when-let [doc-id (doc-ref->id this doc-ref writing?)]
+        (when-not (s/blank? doc-text)
+          (when-let [doc-id (doc-ref->id this doc-ref writing?)]
           (remove-doc* this norms doc-id writing?))
         (let [txs       (FastList.)
               hit-terms (UnifiedMap.)]
@@ -343,20 +340,7 @@
             (let [term (.getKey kv)
                   info (.getValue kv)]
               (.add txs [:put terms-dbi term info :string :term-info])))
-          (l/transact-kv lmdb txs))
-=======
-        (when-not (s/blank? doc-text)
-          (when-let [doc-id (doc-ref->id this doc-ref)]
-            (remove-doc* this norms doc-id))
-          (let [txs       (FastList.)
-                hit-terms (UnifiedMap.)]
-            (add-doc-txs this norms doc-text txs doc-ref hit-terms)
-            (doseq [^Map$Entry kv (.entrySet hit-terms)]
-              (let [term (.getKey kv)
-                    info (.getValue kv)]
-                (.add txs [:put terms-dbi term info :string :term-info])))
-            (l/transact-kv lmdb txs)))
->>>>>>> a168b65e
+          (l/transact-kv lmdb txs)))
         (catch Exception e
           (st/print-stack-trace e)
           (u/raise "Error indexing document:" (ex-message e)
@@ -620,16 +604,10 @@
                                ^UnifiedMap hit-terms]
   IIndexWriter
   (write [this doc-ref doc-text]
-<<<<<<< HEAD
-    (add-doc-txs this nil doc-text txs doc-ref hit-terms false)
+    (when-not (s/blank? doc-text)
+      (add-doc-txs this nil doc-text txs doc-ref hit-terms false)
     (when (< 10000000 (.size txs))
-      (.commit this)))
-=======
-    (when-not (s/blank? doc-text)
-      (add-doc-txs this nil doc-text txs doc-ref hit-terms)
-      (when (< 10000000 (.size txs))
-        (.commit this))))
->>>>>>> a168b65e
+      (.commit this))))
 
   (commit [this]
     (l/transact-kv lmdb txs)
