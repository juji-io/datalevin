--- conflicted
+++ resolved
@@ -1,10 +1,5 @@
-<<<<<<< HEAD
 (ns datalevin.main
   "Command line tool"
-=======
-(ns ^:no-doc datalevin.main
-  "Database management commands"
->>>>>>> 0f7371ae
   (:refer-clojure :exclude [drop load])
   (:require [clojure.tools.cli :refer [parse-opts]]
             [clojure.string :as s]
