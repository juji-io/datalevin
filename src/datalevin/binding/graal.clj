(ns datalevin.binding.graal
  "LMDB binding for GraalVM native image"
  (:require [datalevin.bits :as b]
            [datalevin.util :refer [raise] :as u]
            [datalevin.constants :as c]
            [datalevin.scan :as scan]
            [datalevin.lmdb :as l
             :refer [open-kv open-list-dbi IBuffer IRange IRtx
                     IDB IKV IList ILMDB]])
  (:import [java.util Iterator]
           [java.util.concurrent ConcurrentHashMap ConcurrentLinkedQueue]
           [java.nio ByteBuffer BufferOverflowException]
           [java.lang AutoCloseable]
           [java.lang.annotation Retention RetentionPolicy]
           [org.graalvm.nativeimage.c CContext]
           [org.graalvm.word WordFactory]
           [datalevin.ni BufVal Lib Env Txn Dbi Cursor Stat Info
            Lib$Directives Lib$BadReaderLockException
            Lib$MDB_cursor_op Lib$MDB_envinfo Lib$MDB_stat
            Lib$MapFullException]))

(defprotocol IFlag
  (value [this flag-key]))

(deftype ^{Retention RetentionPolicy/RUNTIME
           CContext  {:value Lib$Directives}}
    Flag []
  IFlag
  (value [_ flag-key]
    (case flag-key
      :fixedmap   (Lib/MDB_FIXEDMAP)
      :nosubdir   (Lib/MDB_NOSUBDIR)
      :rdonly-env (Lib/MDB_RDONLY)
      :writemap   (Lib/MDB_WRITEMAP)
      :nometasync (Lib/MDB_NOMETASYNC)
      :nosync     (Lib/MDB_NOSYNC)
      :mapasync   (Lib/MDB_MAPASYNC)
      :notls      (Lib/MDB_NOTLS)
      :nolock     (Lib/MDB_NOLOCK)
      :nordahead  (Lib/MDB_NORDAHEAD)
      :nomeminit  (Lib/MDB_NOMEMINIT)

      :cp-compact (Lib/MDB_CP_COMPACT)

      :reversekey (Lib/MDB_REVERSEKEY)
      :dupsort    (Lib/MDB_DUPSORT)
      :integerkey (Lib/MDB_INTEGERKEY)
      :dupfixed   (Lib/MDB_DUPFIXED)
      :integerdup (Lib/MDB_INTEGERDUP)
      :reversedup (Lib/MDB_REVERSEDUP)
      :create     (Lib/MDB_CREATE)

      :nooverwrite (Lib/MDB_NOOVERWRITE)
      :nodupdata   (Lib/MDB_NODUPDATA)
      :current     (Lib/MDB_CURRENT)
      :reserve     (Lib/MDB_RESERVE)
      :append      (Lib/MDB_APPEND)
      :appenddup   (Lib/MDB_APPENDDUP)
      :multiple    (Lib/MDB_MULTIPLE)

      :rdonly-txn (Lib/MDB_RDONLY))))

(defn- kv-flags
  [flags]
  (if (seq flags)
    (let [flag (->Flag)]
      (reduce (fn [r f] (bit-or ^int r ^int f))
              0
              (map #(value flag %) flags)))
    (int 0)))

(deftype ^{Retention RetentionPolicy/RUNTIME
           CContext  {:value Lib$Directives}}
    Rtx [lmdb
         ^Txn txn
         ^BufVal kp
         ^BufVal vp
         ^BufVal start-kp
         ^BufVal stop-kp]

  IBuffer
  (put-key [_ x t]
    (try
      (let [^ByteBuffer kb (.inBuf kp)]
        (.clear ^BufVal kp)
        (b/put-buffer kb x t)
        (.flip ^BufVal kp))
      (catch Exception e
        (raise "Error putting read-only transaction key buffer: "
               (ex-message e)
               {:value x :type t}))))
  (put-val [_ x t]
    (raise "put-val not allowed for read only txn buffer" {}))

  IRange
  (range-info [this range-type k1 k2]
    (let [chk1 #(if k1
                  %1
                  (raise "Missing start/end key for range type " %2 {}))
          chk2 #(if (and k1 k2)
                  %1
                  (raise "Missing start/end key for range type " %2 {}))
          v1   (.-start-kp this)
          v2   (.-stop-kp this)]
      (case range-type
        :all               [true false false false false nil nil]
        :all-back          [false false false false false nil nil]
        :at-least          (chk1 [true true true false false v1 nil] :at-least)
        :at-most-back      (chk1 [false true true false false v1 nil]
                                 :at-most-back)
        :at-most           (chk1 [true false false true true nil v1] :at-most)
        :at-least-back     (chk1 [false false false true true nil v1]
                                 :at-least-back)
        :closed            (chk2 [true true true true true v1 v2] :closed)
        :closed-back       (chk2 [false true true true true v1 v2] :closed-back)
        :closed-open       (chk2 [true true true true false v1 v2] :closed-open)
        :closed-open-back  (chk2 [false true true true false v1 v2]
                                 :closed-open-back)
        :greater-than      (chk1 [true true false false false v1 nil]
                                 :greater-than)
        :less-than-back    (chk1 [false true false false false v1 nil]
                                 :less-than-back)
        :less-than         (chk1 [true false false true false nil v1] :less-than)
        :greater-than-back (chk1 [false false false true false nil v1]
                                 :greater-than-back)
        :open              (chk2 [true true false true false v1 v2] :open)
        :open-back         (chk2 [false true false true false v1 v2] :open-back)
        :open-closed       (chk2 [true true false true true v1 v2] :open-closed)
        :open-closed-back  (chk2 [false true false true true v1 v2]
                                 :open-closed-back)
        (raise "Unknown range type" range-type {}))))
  (put-start-key [_ x t]
    (try
      (when x
        (let [^ByteBuffer start-kb (.inBuf start-kp)]
          (.clear ^BufVal start-kp)
          (b/put-buffer start-kb x t)
          (.flip ^BufVal start-kp)))
      (catch Exception e
        (raise "Error putting read-only transaction start key buffer: "
               (ex-message e)
               {:value x :type t}))))
  (put-stop-key [_ x t]
    (try
      (when x
        (let [^ByteBuffer stop-kb (.inBuf stop-kp)]
          (.clear ^BufVal stop-kp)
          (b/put-buffer stop-kb x t)
          (.flip ^BufVal stop-kp)))
      (catch Exception e
        (raise "Error putting read-only transaction stop key buffer: "
               (ex-message e)
               {:value x :type t}))))

  IRtx
  (close-rtx [_]
    (.close txn)
    (.close kp)
    (.close vp)
    (.close start-kp)
    (.close stop-kp))
  (reset [this]
    (.reset txn)
    this)
  (renew [this]
    (.renew txn)
    this))

(deftype ^{Retention RetentionPolicy/RUNTIME
           CContext  {:value Lib$Directives}}
    KV [^BufVal kp ^BufVal vp]
  IKV
  (k [this] (.outBuf kp))
  (v [this] (.outBuf vp)))

(defn has?
  [rc]
  (if (= ^int rc (Lib/MDB_NOTFOUND))
    false
    (do (Lib/checkRc ^int rc) true)))

(declare ->CursorIterable)

(deftype ^{Retention RetentionPolicy/RUNTIME
           CContext  {:value Lib$Directives}}
    DBI [^Dbi db
         ^ConcurrentLinkedQueue curs
         ^BufVal kp
         ^:volatile-mutable ^BufVal vp
<<<<<<< HEAD
         dupsort?]
=======
         ^boolean validate-data?]
>>>>>>> 70af1e1f
  IBuffer
  (put-key [this x t]
    (or (not validate-data?)
        (b/valid-data? x t)
        (raise "Invalid data, expecting " t {:input x}))
    (let [^ByteBuffer kb (.inBuf kp)
          dbi-name       (.dbi-name this)]
      (try
        (.clear ^BufVal kp)
        (b/put-buffer kb x t)
        (.flip ^BufVal kp)
        (catch Exception e
          (raise "Error putting r/w key buffer of "
                 dbi-name ": " (ex-message e)
                 {:value x :type t :dbi dbi-name})))))
  (put-val [this x t]
    (or (not validate-data?)
        (b/valid-data? x t)
        (raise "Invalid data, expecting " t {:input x}))
    (let [^ByteBuffer vb (.inBuf vp)
          dbi-name       (.dbi-name this)]
      (try
        (.clear ^BufVal vp)
        (b/put-buffer vb x t)
        (.flip ^BufVal vp)
        (catch BufferOverflowException _
          (let [size (* ^long c/+buffer-grow-factor+ ^long (b/measure-size x))]
            (.close vp)
            (set! vp (BufVal/create size))
            (let [^ByteBuffer vb (.inBuf vp)]
              (b/put-buffer vb x t)
              (.flip ^BufVal vp))))
        (catch Exception e
          (raise "Error putting r/w value buffer of "
                 dbi-name ": " (ex-message e)
                 {:value x :type t :dbi dbi-name})))))

  IDB
  (dbi [_]
    db)

  (dbi-name [_]
    (.getName db))

  (put [this txn]
    (.put this txn nil))
  (put [_ txn flags]
    (let [i (.get db)]
      (Lib/checkRc
        (Lib/mdb_put (.get ^Txn txn) i (.getVal kp) (.getVal vp)
                     (kv-flags flags)))))

  (del [_ txn all?]
    (Lib/checkRc
      (Lib/mdb_del (.get ^Txn txn) (.get db) (.getVal kp)
                   (if all? (WordFactory/nullPointer) (.getVal vp)))))
  (del [this txn]
    (.del this txn true))

  (get-kv [_ rtx]
    (let [^BufVal kp (.-kp ^Rtx rtx)
          ^BufVal vp (.-vp ^Rtx rtx)
          rc         (Lib/mdb_get (.get ^Txn (.-txn ^Rtx rtx))
                                  (.get db) (.getVal kp) (.getVal vp))]
      (Lib/checkRc rc)
      (when-not (= rc (Lib/MDB_NOTFOUND))
        (.outBuf vp))))

  (iterate-kv [this rtx [f? sk? is? ek? ie? sk ek]]
    (let [txn (.-txn ^Rtx rtx)
          cur (.get-cursor this txn)]
      (->CursorIterable cur this rtx f? sk? is? ek? ie? sk ek)))

  (get-cursor [_ txn]
    (or (when (.isReadOnly ^Txn txn)
          (when-let [^Cursor cur (.poll curs)]
            (.renew cur txn)
            cur))
        (Cursor/create txn db)))

  (return-cursor [_ cur]
    (.add curs cur)))

(deftype ^{Retention RetentionPolicy/RUNTIME
           CContext  {:value Lib$Directives}}
    CursorIterable [^Cursor cursor
                    ^DBI db
                    ^Rtx rtx
                    forward?
                    start-key?
                    include-start?
                    stop-key?
                    include-stop?
                    ^BufVal sk
                    ^BufVal ek]
  AutoCloseable
  (close [_]
    (if (.isReadOnly ^Txn (.-txn rtx))
      (.return-cursor db cursor)
      (.close cursor)))

  Iterable
  (iterator [this]
    (let [started?      (volatile! false)
          ended?        (volatile! false)
          ^BufVal k     (.-kp rtx)
          ^BufVal v     (.-vp rtx)
          ^Txn txn      (.-txn rtx)
          dupsort?      (.-dupsort? db)
          ^Dbi dbi      (.dbi db)
          i             (.get dbi)
          op-get        Lib$MDB_cursor_op/MDB_GET_CURRENT
          op-next       Lib$MDB_cursor_op/MDB_NEXT
          op-prev       Lib$MDB_cursor_op/MDB_PREV
          op-set-range  Lib$MDB_cursor_op/MDB_SET_RANGE
          op-set        Lib$MDB_cursor_op/MDB_SET
          op-first      Lib$MDB_cursor_op/MDB_FIRST
          op-last       Lib$MDB_cursor_op/MDB_LAST
          op-first-dup  Lib$MDB_cursor_op/MDB_FIRST_DUP
          op-last-dup   Lib$MDB_cursor_op/MDB_LAST_DUP
          op-next-dup   Lib$MDB_cursor_op/MDB_NEXT_DUP
          op-prev-dup   Lib$MDB_cursor_op/MDB_PREV_DUP
          op-next-nodup Lib$MDB_cursor_op/MDB_NEXT_NODUP
          op-prev-nodup Lib$MDB_cursor_op/MDB_PREV_NODUP
          get-cur       #(Lib/checkRc
                           (Lib/mdb_cursor_get
                             (.get cursor) (.getVal k) (.getVal v) op-get))]
      (reify
        Iterator
        (hasNext [this]
          (let [end       #(do (vreset! ended? true) false)
                continue? #(if stop-key?
                             (let [_ (get-cur)
                                   r (Lib/mdb_cmp (.get txn) i (.getVal k)
                                                  (.getVal ek))]
                               (if (= r 0)
                                 (do (vreset! ended? true)
                                     include-stop?)
                                 (if (> r 0)
                                   (if forward? (end) true)
                                   (if forward? true (end)))))
                             true)
                check     #(if (has?
                                 (Lib/mdb_cursor_get
                                   (.get cursor) (.getVal k) (.getVal v) %))
                             (continue?)
                             false)
                check-dup #(if (has?
                                 (Lib/mdb_cursor_get
                                   (.get cursor) (.getVal k) (.getVal v) %))
                             true
                             (if @ended?
                               false
                               (if forward?
                                 (check op-next-nodup)
                                 (check op-prev-nodup))))
                seek      #(if (has? (Lib/mdb_cursor_get
                                       (.get cursor) (.getVal sk) (.getVal v)
                                       op-set-range))
                             (if forward? (continue?) (check op-prev))
                             (if forward? false (check op-last)))
                start     #(if forward? (check op-first) (check op-last))]
            (if dupsort?
              (if @ended?
                (if forward? (check-dup op-next-dup) (check-dup op-prev-dup))
                (if @started?
                  (if forward? (check-dup op-next-dup) (check-dup op-prev-dup))
                  (do
                    (vreset! started? true)
                    (if start-key?
                      (if (has?
                            (Lib/mdb_cursor_get
                              (.get cursor) (.getVal sk) (.getVal v) op-set))
                        (if include-start?
                          (if forward?
                            (check-dup op-first-dup)
                            (check-dup op-last-dup))
                          (if forward?
                            (check-dup op-next-nodup)
                            (check-dup op-prev-nodup)))
                        (seek))
                      (start)))))
              (if @ended?
                false
                (if @started?
                  (if forward? (check op-next) (check op-prev))
                  (do
                    (vreset! started? true)
                    (if start-key?
                      (if (has?
                            (Lib/mdb_cursor_get
                              (.get cursor) (.getVal sk) (.getVal v) op-set))
                        (if include-start?
                          (continue?)
                          (if forward? (check op-next) (check op-prev)))
                        (seek))
                      (start))))))))
        (next [this]
          (get-cur)
          (->KV k v))))))

(defn- stat-map [^Stat stat]
  {:psize          (.ms_psize ^Lib$MDB_stat (.get stat))
   :depth          (.ms_depth ^Lib$MDB_stat (.get stat))
   :branch-pages   (.ms_branch_pages ^Lib$MDB_stat (.get stat))
   :leaf-pages     (.ms_leaf_pages ^Lib$MDB_stat (.get stat))
   :overflow-pages (.ms_overflow_pages ^Lib$MDB_stat (.get stat))
   :entries        (.ms_entries ^Lib$MDB_stat (.get stat))})

(defn- transact*
  [txs ^ConcurrentHashMap dbis ^Txn txn]
  (doseq [[op dbi-name k & r] txs
          :when               op
          :let                [^DBI dbi (or (.get dbis dbi-name)
                                            (raise dbi-name " is not open"
                                                   {}))]]
    (case op
      :put      (let [[v kt vt flags] r]
                  (.put-key dbi k kt)
                  (.put-val dbi v vt)
                  (if flags
                    (.put dbi txn flags)
                    (.put dbi txn)))
      :del      (let [[kt] r]
                  (.put-key dbi k kt)
                  (.del dbi txn))
      :put-list (let [[vs kt vt] r]
                  (.put-key dbi k kt)
                  (doseq [v vs]
                    (.put-val dbi v vt)
                    (.put dbi txn)))
      :del-list (let [[vs kt vt] r]
                  (.put-key dbi k kt)
                  (doseq [v vs]
                    (.put-val dbi v vt)
                    (.del dbi txn false)))
      (raise "Unknown kv operator: " op {}))))

(deftype ^{Retention RetentionPolicy/RUNTIME
           CContext  {:value Lib$Directives}}
    LMDB [^Env env
          ^String dir
          ^ConcurrentLinkedQueue pool
          ^ConcurrentHashMap dbis
          ^:volatile-mutable closed?
          write-txn]
  ILMDB
  (close-kv [_]
    (when-not closed?
      (loop [^Iterator iter (.iterator pool)]
        (when (.hasNext iter)
          (.close-rtx ^Rtx (.next iter))
          (.remove iter)
          (recur iter)))
      (doseq [^DBI dbi (.values dbis)]
        (loop [^Iterator iter (.iterator ^ConcurrentLinkedQueue (.-curs dbi))]
          (when (.hasNext iter)
            (.close ^Cursor (.next iter))
            (.remove iter)
            (recur iter)))
        (.close ^Dbi (.-db dbi)))
      (when-not (.isClosed env) (.sync env))
      (.close env)
      (set! closed? true)
      nil))

  (closed-kv? [_]
    closed?)

  (dir [_]
    dir)

  (open-dbi [this dbi-name]
    (.open-dbi this dbi-name nil))
  (open-dbi [_ dbi-name {:keys [key-size val-size flags validate-data?]
                         :or   {key-size       c/+max-key-size+
                                val-size       c/+default-val-size+
                                flags          c/default-dbi-flags
                                validate-data? false}}]
    (assert (not closed?) "LMDB env is closed.")
    (assert (< ^long key-size 512) "Key size cannot be greater than 511 bytes")
    (let [kp  (BufVal/create key-size)
          vp  (BufVal/create val-size)
          dbi (Dbi/create env dbi-name (kv-flags flags))
<<<<<<< HEAD
          db  (->DBI dbi (ConcurrentLinkedQueue.) kp vp
                     (some #{:dupsort} flags))]
=======
          db  (->DBI dbi (ConcurrentLinkedQueue.) kp vp validate-data?)]
>>>>>>> 70af1e1f
      (.put dbis dbi-name db)
      db))

  (get-dbi [this dbi-name]
    (.get-dbi this dbi-name true))
  (get-dbi [this dbi-name create?]
    (or (.get dbis dbi-name)
        (if create?
          (.open-dbi this dbi-name)
          (.open-dbi this dbi-name {:key-size c/+max-key-size+
                                    :val-size c/+default-val-size+
                                    :flags    c/read-dbi-flags}))))

  (clear-dbi [this dbi-name]
    (assert (not closed?) "LMDB env is closed.")
    (try
      (let [^Dbi dbi (.-db ^DBI (.get-dbi this dbi-name))
            ^Txn txn (Txn/create env)]
        (Lib/checkRc (Lib/mdb_drop (.get txn) (.get dbi) 0))
        (.commit txn))
      (catch Exception e
        (raise "Fail to clear DBI: " dbi-name " " (ex-message e) {}))))

  (drop-dbi [this dbi-name]
    (assert (not closed?) "LMDB env is closed.")
    (try
      (let [^Dbi dbi (.-db ^DBI (.get-dbi this dbi-name))
            ^Txn txn (Txn/create env)]
        (Lib/checkRc (Lib/mdb_drop (.get txn) (.get dbi) 1))
        (.commit txn)
        (.remove dbis dbi-name)
        nil)
      (catch Exception e
        (raise "Fail to drop DBI: " dbi-name (ex-message e) {}))))

  (get-rtx [this]
    (try
      (or (when-let [^Rtx rtx (.poll pool)]
            (.renew rtx))
          (->Rtx this
                 (Txn/createReadOnly env)
                 (BufVal/create c/+max-key-size+)
                 (BufVal/create 1)
                 (BufVal/create c/+max-key-size+)
                 (BufVal/create c/+max-key-size+)))
      (catch Lib$BadReaderLockException _
        (raise
          "Please do not open multiple LMDB connections to the same DB
           in the same process. Instead, a LMDB connection should be held onto
           and managed like a stateful resource. Refer to the documentation of
           `datalevin.core/open-kv` for more details." {}))))

  (return-rtx [this rtx]
    (.reset ^Rtx rtx)
    (.add pool rtx))

  (list-dbis [this]
    (assert (not closed?) "LMDB env is closed.")
    (let [^Dbi main (Dbi/create env 0)
          ^DBI dbi  (->DBI main
                           (ConcurrentLinkedQueue.)
                           (BufVal/create c/+max-key-size+)
                           (BufVal/create c/+max-key-size+)
                           false)
          ^Rtx rtx  (.get-rtx this)]
      (try
        (with-open [^Cursor cursor (.get-cursor dbi (.-txn rtx))]
          (with-open [^AutoCloseable iterable (->CursorIterable
                                                cursor dbi rtx true false false
                                                false false nil nil)]
            (loop [^Iterator iter (.iterator ^Iterable iterable)
                   holder         (transient [])]
              (if (.hasNext iter)
                (recur iter
                       (conj! holder
                              (-> (.next iter) l/k b/get-bytes b/text-ba->str)))
                (persistent! holder)))))
        (catch Exception e
          (raise "Fail to list DBIs: " (ex-message e) {}))
        (finally (.return-rtx this rtx)))))

  (copy [this dest]
    (.copy this dest false))
  (copy [this dest compact?]
    (assert (not closed?) "LMDB env is closed.")
    (if (-> dest u/file u/empty-dir?)
      (.copy env dest (if compact? true false))
      (raise "Destination directory is not empty." {})))

  (stat [this]
    (assert (not closed?) "LMDB env is closed.")
    (try
      (let [stat ^Stat (Stat/create env)
            m    (stat-map stat)]
        (.close stat)
        m)
      (catch Exception e
        (raise "Fail to get statistics: " (ex-message e) {}))))
  (stat [this dbi-name]
    (assert (not closed?) "LMDB env is closed.")
    (if dbi-name
      (let [^Rtx rtx (.get-rtx this)]
        (try
          (let [^DBI dbi   (.get-dbi this dbi-name false)
                ^Dbi db    (.-db dbi)
                ^Txn txn   (.-txn rtx)
                ^Stat stat (Stat/create txn db)
                m          (stat-map stat)]
            (.close stat)
            m)
          (catch Exception e
            (raise "Fail to get statistics: " (ex-message e)
                   {:dbi dbi-name}))
          (finally (.return-rtx this rtx))))
      (l/stat this)))

  (entries [this dbi-name]
    (assert (not closed?) "LMDB env is closed.")
    (let [^DBI dbi (.get-dbi this dbi-name false)
          ^Rtx rtx (.get-rtx this)]
      (try
        (let [^Dbi db    (.-db dbi)
              ^Txn txn   (.-txn rtx)
              ^Stat stat (Stat/create txn db)
              entries    (.ms_entries ^Lib$MDB_stat (.get stat))]
          (.close stat)
          entries)
        (catch Exception e
          (raise "Fail to get entries: " (ex-message e) {:dbi dbi-name}))
        (finally (.return-rtx this rtx)))))

  (open-transact-kv [this]
    (assert (not closed?) "LMDB env is closed.")
    (try
      (vreset! write-txn (->Rtx this
                                (Txn/create env)
                                (BufVal/create c/+max-key-size+)
                                (BufVal/create 1)
                                (BufVal/create c/+max-key-size+)
                                (BufVal/create c/+max-key-size+)))
      (catch Exception e
        (raise "Fail to open read/write transaction in LMDB: "
               (ex-message e) {}))))

  (close-transact-kv [this]
    (when-let [^Rtx wtxn @write-txn]
      (when-let [^Txn txn (.-txn wtxn)]
        (try
          (.commit txn)
          (vreset! write-txn nil)
          :committed
          (catch Exception e
            (.close txn)
            (vreset! write-txn nil)
            (raise "Fail to commit read/write transaction in LMDB: "
                   (ex-message e) {}))))))

  (write-txn [this]
    write-txn)

  (transact-kv [this txs]
    (assert (not closed?) "LMDB env is closed.")
    (locking write-txn
      (let [^Rtx rtx  @write-txn
            one-shot? (nil? rtx)
            ^Txn txn  (if one-shot? (Txn/create env) (.-txn rtx))]
        (try
          (transact* txs dbis txn)
          (when one-shot? (.commit txn))
          :transacted
          (catch Lib$MapFullException _
            (.close txn)
            (let [^Info info (Info/create env)]
              (.setMapSize env (* ^long c/+buffer-grow-factor+
                                  (.me_mapsize ^Lib$MDB_envinfo (.get info))))
              (.close info))
            (if @write-txn
              (raise "Map is resized" {:resized true})
              (.transact-kv this txs)))
          (catch Exception e
            (when one-shot? (.close txn))
            (raise "Fail to transact to LMDB: " (ex-message e) {}))))))

  (get-value [this dbi-name k]
    (.get-value this dbi-name k :data :data true false))
  (get-value [this dbi-name k k-type]
    (.get-value this dbi-name k k-type :data true false))
  (get-value [this dbi-name k k-type v-type]
    (.get-value this dbi-name k k-type v-type true false))
  (get-value [this dbi-name k k-type v-type ignore-key?]
    (.get-value this dbi-name k k-type v-type ignore-key? false))
  (get-value [this dbi-name k k-type v-type ignore-key? writing?]
    (scan/get-value this dbi-name k k-type v-type ignore-key? writing?))

  (get-first [this dbi-name k-range]
    (.get-first this dbi-name k-range :data :data false false))
  (get-first [this dbi-name k-range k-type]
    (.get-first this dbi-name k-range k-type :data false false))
  (get-first [this dbi-name k-range k-type v-type]
    (.get-first this dbi-name k-range k-type v-type false false))
  (get-first [this dbi-name k-range k-type v-type ignore-key?]
    (.get-first this dbi-name k-range k-type v-type ignore-key? false))
  (get-first [this dbi-name k-range k-type v-type ignore-key? writing?]
    (scan/get-first this dbi-name k-range k-type v-type ignore-key? writing?))

  (get-range [this dbi-name k-range]
    (.get-range this dbi-name k-range :data :data false false))
  (get-range [this dbi-name k-range k-type]
    (.get-range this dbi-name k-range k-type :data false false))
  (get-range [this dbi-name k-range k-type v-type]
    (.get-range this dbi-name k-range k-type v-type false false))
  (get-range [this dbi-name k-range k-type v-type ignore-key?]
    (.get-range this dbi-name k-range k-type v-type ignore-key? false))
  (get-range [this dbi-name k-range k-type v-type ignore-key? writing?]
    (scan/get-range this dbi-name k-range k-type v-type ignore-key? writing?))

  (range-count [this dbi-name k-range]
    (.range-count this dbi-name k-range :data false))
  (range-count [this dbi-name k-range k-type]
    (.range-count this dbi-name k-range k-type false))
  (range-count [this dbi-name k-range k-type writing?]
    (scan/range-count this dbi-name k-range k-type writing?))

  (get-some [this dbi-name pred k-range]
    (.get-some this dbi-name pred k-range :data :data false false))
  (get-some [this dbi-name pred k-range k-type]
    (.get-some this dbi-name pred k-range k-type :data false false))
  (get-some [this dbi-name pred k-range k-type v-type]
    (.get-some this dbi-name pred k-range k-type v-type false false))
  (get-some [this dbi-name pred k-range k-type v-type ignore-key?]
    (.get-some this dbi-name pred k-range k-type v-type ignore-key? false))
  (get-some [this dbi-name pred k-range k-type v-type ignore-key? writing?]
    (scan/get-some this dbi-name pred k-range k-type v-type ignore-key? writing?))

  (range-filter [this dbi-name pred k-range]
    (.range-filter this dbi-name pred k-range :data :data false false))
  (range-filter [this dbi-name pred k-range k-type]
    (.range-filter this dbi-name pred k-range k-type :data false false))
  (range-filter [this dbi-name pred k-range k-type v-type]
    (.range-filter this dbi-name pred k-range k-type v-type false false))
  (range-filter [this dbi-name pred k-range k-type v-type ignore-key?]
    (.range-filter this dbi-name pred k-range k-type v-type ignore-key? false))
  (range-filter [this dbi-name pred k-range k-type v-type ignore-key? writing?]
    (scan/range-filter this dbi-name pred k-range k-type v-type ignore-key? writing?))

  (range-filter-count [this dbi-name pred k-range]
    (.range-filter-count this dbi-name pred k-range :data false))
  (range-filter-count [this dbi-name pred k-range k-type]
    (.range-filter-count this dbi-name pred k-range k-type false))
  (range-filter-count [this dbi-name pred k-range k-type writing?]
    (scan/range-filter-count this dbi-name pred k-range k-type writing?))

  (visit [this dbi-name visitor k-range]
    (.visit this dbi-name visitor k-range :data false))
  (visit [this dbi-name visitor k-range k-type]
    (.visit this dbi-name visitor k-range k-type false))
  (visit [this dbi-name visitor k-range k-type writing?]
    (scan/visit this dbi-name visitor k-range k-type writing?))

<<<<<<< HEAD
  (open-list-dbi [this dbi-name key-size item-size]
=======
  (open-inverted-list [this dbi-name {:keys [key-size val-size]
                                      :or   {key-size c/+max-key-size+
                                             val-size c/+max-key-size+}}]
>>>>>>> 70af1e1f
    (assert (and (>= c/+max-key-size+ ^long key-size)
                 (>= c/+max-key-size+ ^long val-size))
            "Data size cannot be larger than 511 bytes")
<<<<<<< HEAD
    (.open-dbi this dbi-name key-size item-size
               (conj c/default-dbi-flags :dupsort)))
  (open-list-dbi [lmdb dbi-name item-size]
    (.open-list-dbi lmdb dbi-name c/+max-key-size+ item-size))
  (open-list-dbi [lmdb dbi-name]
    (.open-list-dbi lmdb dbi-name c/+max-key-size+ c/+max-key-size+))
=======
    (.open-dbi this dbi-name {:key-size key-size :val-size val-size
                              :flags    (conj c/default-dbi-flags :dupsort)}))
  (open-inverted-list [lmdb dbi-name]
    (.open-inverted-list lmdb dbi-name nil))
>>>>>>> 70af1e1f

  IList
  (put-list-items [this dbi-name k vs kt vt]
    (.transact-kv this [[:put-list dbi-name k vs kt vt]]))

  (del-list-items [this dbi-name k kt]
    (.transact-kv this [[:del dbi-name k kt]]))
  (del-list-items [this dbi-name k vs kt vt]
    (.transact-kv this [[:del-list dbi-name k vs kt vt]]))

  (get-list [this dbi-name k kt vt]
    (.get-list this dbi-name k kt vt false))
  (get-list [this dbi-name k kt vt writing?]
    (when k
      (let [^DBI dbi    (.get-dbi this dbi-name false)
            ^Rtx rtx    (if writing?
                          @(.write-txn this)
                          (.get-rtx this))
            ^Txn txn    (.-txn rtx)
            ^Cursor cur (.get-cursor dbi txn) ]
        (try
          (.put-start-key rtx k kt)
          (let [rc (Lib/mdb_cursor_get
                     (.get cur)
                     (.getVal ^BufVal (.-start-kp rtx))
                     (.getVal ^BufVal (.-stop-kp rtx))
                     Lib$MDB_cursor_op/MDB_SET)]
            (when (has? rc)
              (let [^BufVal k (.-kp rtx)
                    ^BufVal v (.-vp rtx)
                    holder    (transient [])]
                (Lib/mdb_cursor_get (.get cur) (.getVal k) (.getVal v)
                                    Lib$MDB_cursor_op/MDB_FIRST_DUP)
                (conj! holder (b/read-buffer (.outBuf v) vt))
                (dotimes [_ (dec (.count cur))]
                  (Lib/mdb_cursor_get (.get cur) (.getVal k) (.getVal v)
                                      Lib$MDB_cursor_op/MDB_NEXT_DUP)
                  (conj! holder (b/read-buffer (.outBuf v) vt)))
                (persistent! holder))))
          (catch Exception e
            (raise "Fail to get inverted list: " (ex-message e)
                   {:dbi dbi-name}))
          (finally
            (if (.isReadOnly txn)
              (.return-cursor dbi cur)
              (.close cur))
            (.return-rtx this rtx))))))

  (visit-list [this dbi-name visitor k kt]
    (.visit-list this dbi-name visitor k kt false))
  (visit-list [this dbi-name visitor k kt writing?]
    (when k
      (let [^DBI dbi    (.get-dbi this dbi-name false)
            ^Rtx rtx    (if writing?
                          @(.write-txn this)
                          (.get-rtx this))
            ^Txn txn    (.-txn rtx)
            ^Cursor cur (.get-cursor dbi txn)]
        (try
          (.put-start-key rtx k kt)
          (let [rc (Lib/mdb_cursor_get
                     (.get cur)
                     (.getVal ^BufVal (.-start-kp rtx))
                     (.getVal ^BufVal (.-stop-kp rtx))
                     Lib$MDB_cursor_op/MDB_SET)]
            (when (has? rc)
              (let [k ^BufVal (.-kp rtx)
                    v ^BufVal (.-vp rtx)]
                (Lib/mdb_cursor_get (.get cur) (.getVal k) (.getVal v)
                                    Lib$MDB_cursor_op/MDB_FIRST_DUP)
                (visitor (->KV k v))
                (dotimes [_ (dec (.count cur))]
                  (Lib/mdb_cursor_get (.get cur) (.getVal k) (.getVal v)
                                      Lib$MDB_cursor_op/MDB_NEXT_DUP)
                  (visitor (->KV k v))))))
          (catch Exception e
            (raise "Fail to visit inverted list: " (ex-message e)
                   {:dbi dbi-name}))
          (finally
            (if (.isReadOnly txn)
              (.return-cursor dbi cur)
              (.close cur))
            (.return-rtx this rtx))))))

  (list-count [this dbi-name k kt]
    (.list-count this dbi-name k kt false))
  (list-count [this dbi-name k kt writing?]
    (if k
      (let [^DBI dbi    (.get-dbi this dbi-name false)
            ^Rtx rtx    (if writing?
                          @(.write-txn this)
                          (.get-rtx this))
            ^Txn txn    (.-txn rtx)
            ^Cursor cur (.get-cursor dbi txn)]
        (try
          (.put-start-key rtx k kt)
          (let [rc (Lib/mdb_cursor_get
                     (.get cur)
                     (.getVal ^BufVal (.-start-kp rtx))
                     (.getVal ^BufVal (.-stop-kp rtx))
                     Lib$MDB_cursor_op/MDB_SET)]
            (if (has? rc)
              (.count cur)
              0))
          (catch Exception e
            (raise "Fail to get count of inverted list: " (ex-message e)
                   {:dbi dbi-name}))
          (finally
            (if (.isReadOnly txn)
              (.return-cursor dbi cur)
              (.close cur))
            (.return-rtx this rtx))))
      0))

  (filter-list [this dbi-name k pred k-type v-type]
    (.filter-list this dbi-name k pred k-type v-type false))
  (filter-list [this dbi-name k pred kt vt writing?]
    (let [^DBI dbi    (.get-dbi this dbi-name false)
          ^Rtx rtx    (if writing?
                        @(.write-txn this)
                        (.get-rtx this))
          ^Txn txn    (.-txn rtx)
          ^Cursor cur (.get-cursor dbi txn)]
      (try
        (.put-start-key rtx k kt)
        (let [rc (Lib/mdb_cursor_get
                   (.get cur)
                   (.getVal ^BufVal (.-start-kp rtx))
                   (.getVal ^BufVal (.-stop-kp rtx))
                   Lib$MDB_cursor_op/MDB_SET)]
          (if (has? rc)
            (let [k      ^BufVal (.-kp rtx)
                  v      ^BufVal (.-vp rtx)
                  holder (transient [])
                  work   #(let [kv (->KV k v)]
                            (when (pred kv)
                              (conj! holder (b/read-buffer (.outBuf v) vt))))]
              (Lib/mdb_cursor_get (.get cur) (.getVal k) (.getVal v)
                                  Lib$MDB_cursor_op/MDB_FIRST_DUP)
              (work)
              (dotimes [_ (dec (.count cur))]
                (Lib/mdb_cursor_get (.get cur) (.getVal k) (.getVal v)
                                    Lib$MDB_cursor_op/MDB_NEXT_DUP)
                (work))
              (persistent! holder))
            []))
        (catch Exception e
          (raise "Fail to get count of inverted list: " (ex-message e)
                 {:dbi dbi-name}))
        (finally
          (if (.isReadOnly txn)
            (.return-cursor dbi cur)
            (.close cur))
          (.return-rtx this rtx)))))

  (filter-list-count [this dbi-name k pred k-type]
    (.filter-list-count this dbi-name k pred k-type false))
  (filter-list-count [this dbi-name k pred kt writing?]
    (let [^DBI dbi    (.get-dbi this dbi-name false)
          ^Rtx rtx    (if writing?
                        @(.write-txn this)
                        (.get-rtx this))
          ^Txn txn    (.-txn rtx)
          ^Cursor cur (.get-cursor dbi txn)]
      (try
        (.put-start-key rtx k kt)
        (let [rc (Lib/mdb_cursor_get
                   (.get cur)
                   (.getVal ^BufVal (.-start-kp rtx))
                   (.getVal ^BufVal (.-stop-kp rtx))
                   Lib$MDB_cursor_op/MDB_SET)]
          (if (has? rc)
            (let [k    ^BufVal (.-kp rtx)
                  v    ^BufVal (.-vp rtx)
                  c    (volatile! 0)
                  work #(when (pred (->KV k v))
                          (vreset! c (inc ^long @c)))]
              (Lib/mdb_cursor_get (.get cur) (.getVal k) (.getVal v)
                                  Lib$MDB_cursor_op/MDB_FIRST_DUP)
              (work)
              (dotimes [_ (dec (.count cur))]
                (Lib/mdb_cursor_get (.get cur) (.getVal k) (.getVal v)
                                    Lib$MDB_cursor_op/MDB_NEXT_DUP)
                (work))
              @c)
            0))
        (catch Exception e
          (raise "Fail to get count of inverted list: " (ex-message e)
                 {:dbi dbi-name}))
        (finally
          (if (.isReadOnly txn)
            (.return-cursor dbi cur)
            (.close cur))
          (.return-rtx this rtx)))))

  (in-list? [this dbi-name k v kt vt]
    (.in-list? this dbi-name k v kt vt false))
  (in-list? [this dbi-name k v kt vt writing?]
    (if (and k v)
      (let [^DBI dbi    (.get-dbi this dbi-name false)
            ^Rtx rtx    (if writing?
                          @(.write-txn this)
                          (.get-rtx this))
            ^Txn txn    (.-txn rtx)
            ^Cursor cur (.get-cursor dbi txn)]
        (try
          (.put-start-key rtx k kt)
          (.put-stop-key rtx v vt)
          (has? (Lib/mdb_cursor_get
                  (.get cur)
                  (.getVal ^BufVal (.-start-kp rtx))
                  (.getVal ^BufVal (.-stop-kp rtx))
                  Lib$MDB_cursor_op/MDB_GET_BOTH))
          (catch Exception e
            (raise "Fail to test if an item is in an inverted list: "
                   (ex-message e) {:dbi dbi-name}))
          (finally
            (if (.isReadOnly txn)
              (.return-cursor dbi cur)
              (.close cur))
            (.return-rtx this rtx))))
      false)))

(defmethod open-kv :graal
  ([dir]
   (open-kv dir {}))
  ([dir {:keys [mapsize flags]
         :or   {mapsize c/+init-db-size+
                flags   c/default-env-flags}}]
   (try
     (u/file dir)
     (let [^Env env (Env/create
                      dir
                      (* ^long mapsize 1024 1024)
                      c/+max-readers+
                      c/+max-dbs+
                      (kv-flags flags))]
       (->LMDB env
               dir
               (ConcurrentLinkedQueue.)
               (ConcurrentHashMap.)
               false
               (volatile! nil)))
     (catch Exception e
       (raise
         "Fail to open database: " (ex-message e)
         {:dir dir})))))<|MERGE_RESOLUTION|>--- conflicted
+++ resolved
@@ -187,11 +187,8 @@
          ^ConcurrentLinkedQueue curs
          ^BufVal kp
          ^:volatile-mutable ^BufVal vp
-<<<<<<< HEAD
-         dupsort?]
-=======
+         dupsort?
          ^boolean validate-data?]
->>>>>>> 70af1e1f
   IBuffer
   (put-key [this x t]
     (or (not validate-data?)
@@ -476,12 +473,8 @@
     (let [kp  (BufVal/create key-size)
           vp  (BufVal/create val-size)
           dbi (Dbi/create env dbi-name (kv-flags flags))
-<<<<<<< HEAD
           db  (->DBI dbi (ConcurrentLinkedQueue.) kp vp
-                     (some #{:dupsort} flags))]
-=======
-          db  (->DBI dbi (ConcurrentLinkedQueue.) kp vp validate-data?)]
->>>>>>> 70af1e1f
+                     (some #{:dupsort} flags) validate-data?)]
       (.put dbis dbi-name db)
       db))
 
@@ -741,29 +734,16 @@
   (visit [this dbi-name visitor k-range k-type writing?]
     (scan/visit this dbi-name visitor k-range k-type writing?))
 
-<<<<<<< HEAD
-  (open-list-dbi [this dbi-name key-size item-size]
-=======
-  (open-inverted-list [this dbi-name {:keys [key-size val-size]
+  (open-list-dbi [this dbi-name {:keys [key-size val-size]
                                       :or   {key-size c/+max-key-size+
                                              val-size c/+max-key-size+}}]
->>>>>>> 70af1e1f
     (assert (and (>= c/+max-key-size+ ^long key-size)
                  (>= c/+max-key-size+ ^long val-size))
             "Data size cannot be larger than 511 bytes")
-<<<<<<< HEAD
-    (.open-dbi this dbi-name key-size item-size
-               (conj c/default-dbi-flags :dupsort)))
-  (open-list-dbi [lmdb dbi-name item-size]
-    (.open-list-dbi lmdb dbi-name c/+max-key-size+ item-size))
-  (open-list-dbi [lmdb dbi-name]
-    (.open-list-dbi lmdb dbi-name c/+max-key-size+ c/+max-key-size+))
-=======
     (.open-dbi this dbi-name {:key-size key-size :val-size val-size
                               :flags    (conj c/default-dbi-flags :dupsort)}))
-  (open-inverted-list [lmdb dbi-name]
-    (.open-inverted-list lmdb dbi-name nil))
->>>>>>> 70af1e1f
+  (open-list-dbi [lmdb dbi-name]
+    (.open-list-dbi lmdb dbi-name nil))
 
   IList
   (put-list-items [this dbi-name k vs kt vt]
